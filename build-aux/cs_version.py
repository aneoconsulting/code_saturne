--- conflicted
+++ resolved
@@ -62,13 +62,8 @@
     master = -1
     version = [-1]
     release = [-1, '', '', '']
-<<<<<<< HEAD
-       
-    f = open(os.path.join(srcdir, "NEWS.md"), encoding="utf-8-sig")
-=======
 
     f = open(os.path.join(srcdir, "NEWS.md"), encoding="utf-8")
->>>>>>> 0a90c06b
     lines = f.readlines()
     f.close()
 
