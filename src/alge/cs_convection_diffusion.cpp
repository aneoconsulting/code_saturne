--- conflicted
+++ resolved
@@ -1340,7 +1340,6 @@
   bool use_gpu = ctx.use_gpu();
   const cs_mesh_t  *m = cs_glob_mesh;
   bool accuracy = false, perf = false;
-<<<<<<< HEAD
   const cs_lnum_t n_cells = m->n_cells;
   const cs_lnum_t n_cells_ext = m->n_cells_with_ghosts;
   using grad_t = T[stride][3];
@@ -1348,23 +1347,17 @@
   size_t size = n_cells * sizeof(T) * stride *3;
   CS_MALLOC_HD(grdpa_cpu, n_cells_ext, grad_t, CS_ALLOC_HOST_DEVICE_SHARED);
   CS_MALLOC_HD(grdpa_gpu_on_cpu, n_cells_ext, grad_t, CS_ALLOC_HOST_DEVICE_SHARED);
-=======
->>>>>>> 980b25e9
 
   std::chrono::high_resolution_clock::time_point t_start;
   std::chrono::high_resolution_clock::time_point t_stop;
   std::chrono::microseconds elapsed;
-<<<<<<< HEAD
-=======
-
->>>>>>> 980b25e9
+
   if(perf){
     t_start = std::chrono::high_resolution_clock::now();
   }
   if (cs_glob_timer_kernels_flag > 0)
     t_start = std::chrono::high_resolution_clock::now();
 
-  // use_gpu = false;
 #if defined(HAVE_ACCEL)
 
   if (use_gpu) {
@@ -1382,7 +1375,6 @@
 
 #endif
 
-  // use_gpu = false;
   if (use_gpu == false) {
     cs_host_context &h_ctx = static_cast<cs_host_context&>(ctx);
 
@@ -1395,41 +1387,30 @@
        bc_coeffs_v,
        i_massflux);
   }
-<<<<<<< HEAD
-=======
-
-  ctx.wait();
->>>>>>> 980b25e9
   // use_gpu = true;
 
   ctx.wait();
   /* Handle parallelism and periodicity */
   if (m->halo != NULL){
-<<<<<<< HEAD
     // _sync_strided_gradient_halo<stride>(m,
     //                                     use_gpu,
     //                                     halo_type,
     //                                     grdpa);
   }
   if(perf){
-=======
     _sync_strided_gradient_halo<stride>(m,
                                         use_gpu,
                                         halo_type,
                                         grdpa);
   }
   if(perf){
-
->>>>>>> 980b25e9
     t_stop = std::chrono::high_resolution_clock::now();
     printf("%d: %s<%d>", cs_glob_rank_id, __func__, stride);
 
     elapsed = std::chrono::duration_cast
                 <std::chrono::microseconds>(t_stop - t_start);
-<<<<<<< HEAD
     printf(", time_step = %d - total_slope_after__slope_test_gradient_%d = %ld\n", cs_glob_time_step->nt_cur, stride, elapsed.count());
   }
-  // use_gpu = true;
 
   if(accuracy){
       #if defined(HAVE_ACCEL)
@@ -1451,14 +1432,10 @@
         }
       #endif
   }
+  
   BFT_FREE(grdpa_cpu);
   BFT_FREE(grdpa_gpu_on_cpu);
   
-=======
-    printf(", total_slope_after__slope_test_gradient_%d = %ld\n", stride, elapsed.count());
-  }
-
->>>>>>> 980b25e9
   if (cs_glob_timer_kernels_flag > 0) {
       t_stop = std::chrono::high_resolution_clock::now();
 
