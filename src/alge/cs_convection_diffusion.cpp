/*============================================================================
 * Convection-diffusion operators.
 *============================================================================*/

/*
  This file is part of code_saturne, a general-purpose CFD tool.

  Copyright (C) 1998-2024 EDF S.A.

  This program is free software; you can redistribute it and/or modify it under
  the terms of the GNU General Public License as published by the Free Software
  Foundation; either version 2 of the License, or (at your option) any later
  version.

  This program is distributed in the hope that it will be useful, but WITHOUT
  ANY WARRANTY; without even the implied warranty of MERCHANTABILITY or FITNESS
  FOR A PARTICULAR PURPOSE.  See the GNU General Public License for more
  details.

  You should have received a copy of the GNU General Public License along with
  this program; if not, write to the Free Software Foundation, Inc., 51 Franklin
  Street, Fifth Floor, Boston, MA 02110-1301, USA.
*/

/*----------------------------------------------------------------------------*/

#include "cs_defs.h"

/*-----------------------------------------------------------------------------
 * Standard C and C++ library headers
 *----------------------------------------------------------------------------*/

#include <cmath>
#include <chrono>

#include <assert.h>
#include <errno.h>
#include <stdio.h>
#include <stdarg.h>
#include <string.h>
#include <math.h>
#include <float.h>
#include <iostream>

#if defined(HAVE_MPI)
#include <mpi.h>
#endif

/*----------------------------------------------------------------------------
 *  Local headers
 *----------------------------------------------------------------------------*/

#include "bft_error.h"
#include "bft_mem.h"
#include "bft_printf.h"

#include "cs_array.h"
#include "cs_blas.h"
#include "cs_bad_cells_regularisation.h"
#include "cs_boundary_conditions.h"
#include "cs_dispatch.h"
#include "cs_equation_param.h"
#include "cs_halo.h"
#include "cs_halo_perio.h"
#include "cs_log.h"
#include "cs_internal_coupling.h"
#include "cs_math.h"
#include "cs_mesh.h"
#include "cs_field.h"
#include "cs_field_default.h"
#include "cs_field_operator.h"
#include "cs_field_pointer.h"
#include "cs_gradient.h"
#include "cs_mesh_quantities.h"
#include "cs_parall.h"
#include "cs_parameters.h"
#include "cs_porous_model.h"
#include "cs_prototypes.h"
#include "cs_timer.h"
#include "cs_velocity_pressure.h"
// #include "cs_debug.h"

/*----------------------------------------------------------------------------
 *  Header for the current file
 *----------------------------------------------------------------------------*/

#include "cs_convection_diffusion.h"
#include "cs_convection_diffusion_priv.h"

/*----------------------------------------------------------------------------*/

/*=============================================================================
 * Additional Doxygen documentation
 *============================================================================*/

/*! \file  cs_convection_diffusion.cpp
 *
 * \brief Convection-diffusion operators.
 *
 * Please refer to the
 * <a href="../../theory.pdf#conv-diff"><b>convection-diffusion</b></a> section
 *  of the theory guide for more informations.
 */
/*! \cond DOXYGEN_SHOULD_SKIP_THIS */

/*=============================================================================
 * Local Macro Definitions
 *============================================================================*/

/*=============================================================================
 * Local type definitions
 *============================================================================*/

/*============================================================================
 * Private function definitions
 *============================================================================*/

/*----------------------------------------------------------------------------
 * Return the equivalent heat transfer coefficient. If both terms are
 * below a given tolerance, 0. is returned.
 *
 * parameters:
 *   h1     <-- first exchange coefficient
 *   h2     <-- second exchange coefficient
 *
 * return:
 *   value of equivalent exchange coefficient
 *----------------------------------------------------------------------------*/

static inline cs_real_t
_calc_heq(cs_real_t h1,
          cs_real_t h2)
{
  const cs_real_t h_eps = 1.e-12;

  cs_real_t heq = 0.;
  if (h1 + h2 > h_eps)
    heq = h1 * h2 / (h1 + h2);

  return heq;
}

/*----------------------------------------------------------------------------
 * Return the denominator to build the beta blending coefficient of the
 * beta limiter (ensuring preservation of a given min/max pair of values).
 *
 * parameters:
 *   f           <-- pointer to field
 *   ctx         <-- Reference to dispatch context
 *   eqp         <-- associated equation parameters
 *   inc         <-- 0 if an increment, 1 otherwise
 *   denom_inf   --> computed denominator for the lower bound
 *   denom_sup   --> computed denominator for the upper bound
 *
 * return:
 *   pointer to local values array, or nullptr;
 *----------------------------------------------------------------------------*/

static void
_beta_limiter_denom(cs_field_t                 *f,
                    cs_dispatch_context        &ctx,
                    const cs_equation_param_t  *eqp,
                    const int                   inc,
                    cs_real_t         *restrict denom_inf,
                    cs_real_t         *restrict denom_sup)
{
  const cs_mesh_t  *m = cs_glob_mesh;
  cs_mesh_quantities_t  *fvq = cs_glob_mesh_quantities;

  const cs_lnum_t n_cells_ext = m->n_cells_with_ghosts;
  const cs_lnum_2_t *restrict i_face_cells
    = (const cs_lnum_2_t *)m->i_face_cells;
  const cs_real_t *restrict weight = fvq->weight;
  const cs_real_3_t *restrict cell_cen
    = (const cs_real_3_t *)fvq->cell_cen;
  const cs_nreal_3_t *restrict i_face_u_normal = fvq->i_face_u_normal;
  const cs_real_3_t *restrict i_face_cog
    = (const cs_real_3_t *)fvq->i_face_cog;
  const cs_rreal_3_t *restrict diipf = fvq->diipf;
  const cs_rreal_3_t *restrict djjpf = fvq->djjpf;

  const cs_real_t *restrict pvar  = f->val;
  const cs_real_t *restrict pvara = f->val_pre;

  const int ischcp = eqp->ischcv;
  const int ircflp = eqp->ircflu;
  const int imrgra = eqp->imrgra;
  const cs_real_t thetap = eqp->theta;
  const cs_real_t blencp = eqp->blencv;

  cs_dispatch_sum_type_t i_sum_type = ctx.get_parallel_for_i_faces_sum_type(m);

  const int kimasf = cs_field_key_id("inner_mass_flux_id");
  const int kbmasf = cs_field_key_id("boundary_mass_flux_id");
  const cs_real_t *restrict i_massflux =
    cs_field_by_id(cs_field_get_key_int(f, kimasf))->val;
  const cs_real_t *restrict b_massflux =
    cs_field_by_id(cs_field_get_key_int(f, kbmasf))->val;

  const cs_real_t *hybrid_blend;
  if (CS_F_(hybrid_blend) != nullptr)
    hybrid_blend = CS_F_(hybrid_blend)->val;
  else
    hybrid_blend = nullptr;

  /* select halo type according to field gradient method */

  cs_halo_type_t halo_type = CS_HALO_STANDARD;
  cs_gradient_type_t gradient_type = CS_GRADIENT_GREEN_ITER;

  cs_gradient_type_by_imrgra(imrgra,
                             &gradient_type,
                             &halo_type);

  /* for NVD / TVD schemes (including VoF schemes) */

  const int key_lim_choice = cs_field_key_id("limiter_choice");
  cs_nvd_type_t limiter_choice = CS_NVD_N_TYPES;

  cs_real_t *local_min = nullptr;
  cs_real_t *local_max = nullptr;
  cs_real_t *courant = nullptr;

  if (ischcp == 4) {
    /* get limiter choice */
    limiter_choice = (cs_nvd_type_t)(cs_field_get_key_int(f, key_lim_choice));

    /* local extrema computation */
    CS_MALLOC_HD(local_max, n_cells_ext, cs_real_t, cs_alloc_mode);
    CS_MALLOC_HD(local_min, n_cells_ext, cs_real_t, cs_alloc_mode);
    cs_field_local_extrema_scalar(f->id,
                                  halo_type,
                                  local_max,
                                  local_min);

    /* cell Courant number computation */
    if (limiter_choice >= CS_NVD_VOF_HRIC) {
      CS_MALLOC_HD(courant, n_cells_ext, cs_real_t, cs_alloc_mode);
      cs_cell_courant_number(f, ctx, courant);
    }
  }

  cs_real_t *df_limiter = nullptr;
  int df_limiter_id =
    cs_field_get_key_int(f, cs_field_key_id("diffusion_limiter_id"));
  if (df_limiter_id > -1)
    df_limiter = cs_field_by_id(df_limiter_id)->val;

  /* step 1: gradient computation */
  cs_real_3_t *grdpa;  /* for the implicit part */
  cs_real_3_t *grdpaa; /* for the explicit part */

  CS_MALLOC_HD(grdpa, n_cells_ext, cs_real_3_t, cs_alloc_mode);
  CS_MALLOC_HD(grdpaa, n_cells_ext, cs_real_3_t, cs_alloc_mode);

  /* TODO check if we can remove this initialization, as it seems
     redundant with assignment in following calls */
  ctx.parallel_for(n_cells_ext, [=] CS_F_HOST_DEVICE (cs_lnum_t c_id) {
    grdpa[c_id][0] = 0.;
    grdpa[c_id][1] = 0.;
    grdpa[c_id][2] = 0.;

    grdpaa[c_id][0] = 0.;
    grdpaa[c_id][1] = 0.;
    grdpaa[c_id][2] = 0.;
  });
  ctx.wait();

  /* legacy SOLU Scheme or centered scheme */
  if (ischcp != 2) {

    cs_field_gradient_scalar(f,
                             false, /* use_previous_t */
                             inc,
                             grdpa);

    cs_field_gradient_scalar(f,
                             true, /* use_previous_t */
                             inc,
                             grdpaa);

  }
  /* pure SOLU scheme (upwind gradient reconstruction) */
  else if (ischcp == 2) {

    cs_upwind_gradient(f->id,
                       ctx,
                       inc,
                       halo_type,
                       f->bc_coeffs,
                       i_massflux,
                       b_massflux,
                       pvar,
                       grdpa);

    cs_upwind_gradient(f->id,
                       ctx,
                       inc,
                       halo_type,
                       f->bc_coeffs,
                       i_massflux,
                       b_massflux,
                       pvara,
                       grdpaa);

  }

  /* Step 2: Building of denominator */
  ctx.parallel_for(n_cells_ext, [=] CS_F_HOST_DEVICE (cs_lnum_t c_id) {
    denom_inf[c_id] = 0.;
    denom_sup[c_id] = 0.;
  });
  ctx.wait();

  /* ---> Contribution from interior faces */

  ctx.parallel_for_i_faces(m, [=] CS_F_HOST_DEVICE (cs_lnum_t  face_id) {

    cs_lnum_t ii = i_face_cells[face_id][0];
    cs_lnum_t jj = i_face_cells[face_id][1];

    cs_real_t pi = pvar[ii];
    cs_real_t pj = pvar[jj];
    cs_real_t pia = pvara[ii];
    cs_real_t pja = pvara[jj];
    cs_real_t pif, pjf, pip, pjp;
    cs_real_t pifa, pjfa, pipa, pjpa;

    cs_real_t _i_massflux = i_massflux[face_id];

    cs_real_t hybrid_coef_ii = 0., hybrid_coef_jj = 0.;
    if (ischcp == 3) {
      hybrid_coef_ii = hybrid_blend[ii];
      hybrid_coef_jj = hybrid_blend[jj];
    }

    cs_real_t bldfrp = (cs_real_t) ircflp;
    /* Local limitation of the reconstruction */
    if (df_limiter != nullptr && ircflp > 0)
      bldfrp = cs_math_fmax(cs_math_fmin(df_limiter[ii], df_limiter[jj]), 0.);

    if (ischcp == 4) {
      /* NVD/TVD family of high accuracy schemes */

      cs_lnum_t ic, id;

      /* Determine central and downwind sides w.r.t. current face */
      cs_central_downwind_cells(ii,
                                jj,
                                _i_massflux,
                                &ic,  /* central cell id */
                                &id); /* downwind cell id */

      cs_real_t courant_c = -1.;
      if (courant != nullptr)
        courant_c = courant[ic];

      cs_i_cd_unsteady_nvd(limiter_choice,
                           blencp,
                           cell_cen[ic],
                           cell_cen[id],
                           i_face_u_normal[face_id],
                           i_face_cog[face_id],
                           grdpa[ic],
                           pvar[ic],
                           pvar[id],
                           local_max[ic],
                           local_min[ic],
                           courant_c,
                           &pif,
                           &pjf);

      cs_i_cd_unsteady_nvd(limiter_choice,
                           blencp,
                           cell_cen[ic],
                           cell_cen[id],
                           i_face_u_normal[face_id],
                           i_face_cog[face_id],
                           grdpaa[ic],
                           pvara[ic],
                           pvara[id],
                           local_max[ic],
                           local_min[ic],
                           courant_c,
                           &pifa,
                           &pjfa);
    }
    else {
      /* Value at time n */
      cs_i_cd_unsteady(bldfrp,
                       ischcp,
                       blencp,
                       weight[face_id],
                       cell_cen[ii],
                       cell_cen[jj],
                       i_face_cog[face_id],
                       hybrid_coef_ii,
                       hybrid_coef_jj,
                       diipf[face_id],
                       djjpf[face_id],
                       grdpa[ii], /* Std gradient when needed */
                       grdpa[jj], /* Std gradient when needed */
                       grdpa[ii], /* Upwind gradient when needed */
                       grdpa[jj], /* Upwind gradient when needed */
                       pi,
                       pj,
                       &pif,
                       &pjf,
                       &pip,
                       &pjp);

      /* Value at time n-1 */
      cs_i_cd_unsteady(bldfrp,
                       ischcp,
                       blencp,
                       weight[face_id],
                       cell_cen[ii],
                       cell_cen[jj],
                       i_face_cog[face_id],
                       hybrid_coef_ii, /* FIXME use previous values
                                          of blending function */
                       hybrid_coef_jj, /* FIXME use previous values
                                          of blending function */
                       diipf[face_id],
                       djjpf[face_id],
                       grdpaa[ii], /* Std gradient when needed */
                       grdpaa[jj], /* Std gradient when needed */
                       grdpaa[ii], /* Upwind gradient when needed */
                       grdpaa[jj], /* Upwind gradient when needed */
                       pia,
                       pja,
                       &pifa,
                       &pjfa,
                       &pipa,
                       &pjpa);
    }

    cs_real_t flui = 0.5*(_i_massflux + cs_math_fabs(_i_massflux));
    cs_real_t fluj = 0.5*(_i_massflux - cs_math_fabs(_i_massflux));

    cs_real_t flux =   thetap  * (  (pif  - pi )*flui
                                  + (pjf  - pj )*fluj)
                     + (1.-thetap) * (  (pifa - pia)*flui
                                      + (pjfa - pja)*fluj);

    /* blending to prevent lower bound violation
       We need to take the positive part*/
    cs_real_t partii = 0.5*(flux + cs_math_fabs(flux));
    cs_real_t partjj = 0.5*(flux - cs_math_fabs(flux));

    cs_dispatch_sum(&denom_inf[ii],  partii, i_sum_type);
    cs_dispatch_sum(&denom_inf[jj], -partjj, i_sum_type);

    /* blending to prevent upper bound violation
       We need to take the negative part
       Note: the swap between ii and jj is due to the fact
       that an upwind value on (Y-bound) is equivalent to a
       downwind value on (bound-Y) */
    cs_dispatch_sum(&denom_sup[ii], -partjj, i_sum_type);
    cs_dispatch_sum(&denom_sup[jj],  partii, i_sum_type);
  });

  ctx.wait();

  //Free Gradient arrays
  CS_FREE_HD(local_min);
  CS_FREE_HD(local_max);
  CS_FREE_HD(courant);
  CS_FREE_HD(grdpa);
  CS_FREE_HD(grdpaa);
}

/*----------------------------------------------------------------------------
 * Return the diagonal part of the numerator to build the Min/max limiter.
 *
 * parameters:
 *   f           <-- pointer to field
 *   ctx         <-- Reference to dispatch context
 *   eqp         <-- associated equation parameters
 *   rovsdt      <-- rho * volume / dt
 *   num_inf     --> computed numerator for the lower bound
 *   num_sup     --> computed numerator for the upper bound
 *
 *----------------------------------------------------------------------------*/

static void
_beta_limiter_num(cs_field_t                 *f,
                  cs_dispatch_context        &ctx,
                  const cs_equation_param_t  *eqp,
                  const int                   inc,
                  const cs_real_t             rovsdt[],
                  cs_real_t                  *num_inf,
                  cs_real_t                  *num_sup)
{
  const cs_mesh_t  *m = cs_glob_mesh;

  const cs_lnum_t n_cells = m->n_cells;
  const cs_lnum_2_t *restrict i_face_cells
    = (const cs_lnum_2_t *)m->i_face_cells;
  const cs_lnum_t *restrict b_face_cells
    = (const cs_lnum_t *)m->b_face_cells;

  cs_dispatch_sum_type_t i_sum_type = ctx.get_parallel_for_i_faces_sum_type(m);
  cs_dispatch_sum_type_t b_sum_type = ctx.get_parallel_for_b_faces_sum_type(m);

  /* Get option from the field */

  const cs_real_t *restrict pvara = f->val_pre;

  const cs_real_t *restrict coefap = f->bc_coeffs->a;
  const cs_real_t *restrict coefbp = f->bc_coeffs->b;

  int key_scamax_id = cs_field_key_id("max_scalar");
  int key_scamin_id = cs_field_key_id("min_scalar");

  cs_real_t scalar_max = cs_field_get_key_double(f, key_scamax_id);
  cs_real_t scalar_min = cs_field_get_key_double(f, key_scamin_id);

  const cs_real_t thetex =  1. - eqp->theta;

  const int kimasf = cs_field_key_id("inner_mass_flux_id");
  const int kbmasf = cs_field_key_id("boundary_mass_flux_id");
  const cs_real_t *restrict i_massflux =
    cs_field_by_id( cs_field_get_key_int(f, kimasf) )->val;
  const cs_real_t *restrict b_massflux =
    cs_field_by_id( cs_field_get_key_int(f, kbmasf) )->val;

  ctx.parallel_for(n_cells, [=] CS_F_HOST_DEVICE (cs_lnum_t c_id) {
    num_inf[c_id] = rovsdt[c_id] * cs_math_fmax(pvara[c_id] - scalar_min, 0.);
    num_sup[c_id] = rovsdt[c_id] * cs_math_fmax(scalar_max - pvara[c_id], 0.);
  });
  //ctx.wait();

  /* ---> Contribution from interior faces */

  ctx.parallel_for_i_faces(m, [=] CS_F_HOST_DEVICE (cs_lnum_t  face_id) {

    cs_lnum_t ii = i_face_cells[face_id][0];
    cs_lnum_t jj = i_face_cells[face_id][1];

    cs_real_t _i_massflux = i_massflux[face_id];
    cs_real_t flui = 0.5*(_i_massflux + cs_math_fabs(_i_massflux));
    cs_real_t fluj = 0.5*(_i_massflux - cs_math_fabs(_i_massflux));

    cs_real_t pi = cs_math_fmax(pvara[ii] - scalar_min, 0.);
    cs_real_t pj = cs_math_fmax(pvara[jj] - scalar_min, 0.);

    cs_real_t pii = cs_math_fmax(scalar_max - pvara[ii], 0.);
    cs_real_t pjj = cs_math_fmax(scalar_max - pvara[jj], 0.);

    cs_real_t flux_inf = thetex * (pi  * flui + pj  * fluj);
    cs_real_t flux_sup = thetex * (pii * flui + pjj * fluj);

    if (ii < n_cells) {
      cs_dispatch_sum(&num_inf[ii], -flux_inf, i_sum_type);
      cs_dispatch_sum(&num_sup[ii], -flux_sup, i_sum_type);
    }
    if (jj < n_cells) {
      cs_dispatch_sum(&num_inf[jj], flux_inf, i_sum_type);
      cs_dispatch_sum(&num_sup[jj], flux_sup, i_sum_type);
    }
  });

  //ctx.wait();

  /* ---> Contribution from boundary faces */

  ctx.parallel_for_b_faces(m, [=] CS_F_HOST_DEVICE (cs_lnum_t  face_id) {

    cs_lnum_t ii = b_face_cells[face_id];

    cs_real_t _b_massflux = b_massflux[face_id];
    cs_real_t flui = 0.5*(_b_massflux + cs_math_fabs(_b_massflux));
    cs_real_t fluf = 0.5*(_b_massflux - cs_math_fabs(_b_massflux));

    cs_real_t face_value = inc*coefap[face_id] + coefbp[face_id]*pvara[ii];

    cs_real_t flux_inf
      = thetex * (  cs_math_fmax(pvara[ii]  - scalar_min, 0.) * flui
                  + cs_math_fmax(face_value - scalar_min, 0.) * fluf);

    cs_real_t flux_sup
      = thetex *(  cs_math_fmax(scalar_max - pvara[ii],  0.) * flui
                 + cs_math_fmax(scalar_max - face_value, 0.) * fluf);

    cs_dispatch_sum(&num_inf[ii], -flux_inf, b_sum_type);
    cs_dispatch_sum(&num_sup[ii], -flux_sup, b_sum_type);
  });

  ctx.wait();
}

/*----------------------------------------------------------------------------
 * Synchronize strided gradient ghost cell values.
 *
 * parameters:
 *   m              <-- pointer to associated mesh structure
 *   on_device,     <-- is data on device (GPU) ?
 *   halo_type      <-- halo type (extended or not)
 *   grad           --> gradient of a variable
 *----------------------------------------------------------------------------*/

static void
_sync_gradient_halo(const cs_mesh_t         *m,
                    [[maybe_unused]] bool    on_device,
                    cs_halo_type_t           halo_type,
                    cs_real_t (*restrict grad)[3])
{
#if defined(HAVE_ACCEL)
  if (on_device)
    cs_halo_sync_d(m->halo, halo_type, CS_REAL_TYPE, 3,
                   (cs_real_t *)grad);
  else
#endif
    cs_halo_sync_var_strided(m->halo, halo_type, (cs_real_t *)grad, 3);

  if (m->have_rotation_perio) {
#if defined(HAVE_ACCEL)
    if (on_device)
      cs_sync_d2h((void  *)grad);
#endif
    cs_halo_perio_sync_var_vect(m->halo, halo_type, (cs_real_t *)grad, 3);
#if defined(HAVE_ACCEL)
    if (on_device)
      cs_sync_h2d((void  *)grad);
#endif
  }
}

/*----------------------------------------------------------------------------
 * Synchronize strided gradient ghost cell values.
 *
 * template parameters:
 *   stride        1 for scalars, 3 for vectors, 6 for symmetric tensors
 *
 * parameters:
 *   m              <-- pointer to associated mesh structure
 *   on_device,     <-- is data on device (GPU) ?
 *   halo_type      <-- halo type (extended or not)
 *   grad           --> gradient of a variable
 *----------------------------------------------------------------------------*/

template <cs_lnum_t stride>
static void
_sync_strided_gradient_halo(const cs_mesh_t         *m,
                            [[maybe_unused]] bool    on_device,
                            cs_halo_type_t           halo_type,
                            cs_real_t (*restrict grad)[stride][3])
{
#if defined(HAVE_ACCEL)
  if (on_device)
    cs_halo_sync_d(m->halo, halo_type, CS_REAL_TYPE, stride*3,
                   (cs_real_t *)grad);
  else
#endif
    cs_halo_sync_var_strided(m->halo, halo_type, (cs_real_t *)grad, stride*3);

  if (m->have_rotation_perio) {
#if defined(HAVE_ACCEL)
    if (on_device)
      cs_sync_d2h((void  *)grad);
#endif
    if (stride == 1)
      cs_halo_perio_sync_var_vect(m->halo, halo_type, (cs_real_t *)grad, 3);
    else if (stride == 3)
      cs_halo_perio_sync_var_tens(m->halo, halo_type, (cs_real_t *)grad);
    else if (stride == 6)
      cs_halo_perio_sync_var_sym_tens_grad(m->halo,
                                           halo_type,
                                           (cs_real_t *)grad);
#if defined(HAVE_ACCEL)
    if (on_device)
      cs_sync_h2d((void  *)grad);
#endif
  }
}

/*----------------------------------------------------------------------------
 * Synchronize strided gradient ghost cell values.
 *
 * template parameters:
 *   stride        1 for scalars, 3 for vectors, 6 for symmetric tensors
 *
 * parameters:
 *   m              <-- pointer to associated mesh structure
 *   halo_type      <-- halo type (extended or not)
 *   grad           --> gradient of a variable
 *----------------------------------------------------------------------------*/

template <cs_lnum_t stride>
static void
_sync_strided_gradient_halo(const cs_mesh_t         *m,
                            cs_halo_type_t           halo_type,
                            cs_real_t (*restrict grad)[stride][3])
{
  cs_halo_sync_var_strided(m->halo, halo_type, (cs_real_t *)grad, stride*3);

  if (m->have_rotation_perio) {
    if (stride == 1)
      cs_halo_perio_sync_var_vect(m->halo, halo_type, (cs_real_t *)grad, 3);
    else if (stride == 3)
      cs_halo_perio_sync_var_tens(m->halo, halo_type, (cs_real_t *)grad);
    else if (stride == 6)
      cs_halo_perio_sync_var_sym_tens_grad(m->halo,
                                           halo_type,
                                           (cs_real_t *)grad);
  }
}

/*----------------------------------------------------------------------------*/
/*!
 * \brief Compute the upwind gradient used in the slope tests, on host
 *
 * This function assumes the input gradient and pvar values have already
 * been synchronized.
 *
 * \param[in]     f_id         field id
 * \param[in]     ctx          Reference to dispatch context
 * \param[in]     inc          Not an increment flag
 * \param[in]     grad         standard gradient
 * \param[out]    grdpa        upwind gradient
 * \param[in]     pvar         values
 * \param[in]     bc_coeffs    boundary condition structure for the variable
 * \param[in]     i_massflux   mass flux at interior faces
 */
/*----------------------------------------------------------------------------*/

static void
_slope_test_gradient_h
  (cs_host_context            &ctx,
   int                         inc,
   const cs_real_3_t          *grad,
   cs_real_3_t                *restrict grdpa,
   const cs_real_t            *pvar,
   const cs_field_bc_coeffs_t *bc_coeffs,
   const cs_real_t            *i_massflux)
{
  cs_real_t *coefap = bc_coeffs->a;
  cs_real_t *coefbp = bc_coeffs->b;

  const cs_mesh_t  *m = cs_glob_mesh;
  cs_mesh_quantities_t  *fvq = cs_glob_mesh_quantities;

  const cs_lnum_t n_cells = m->n_cells;

  const cs_lnum_2_t *restrict i_face_cells
    = (const cs_lnum_2_t *)m->i_face_cells;
  const cs_lnum_t *restrict b_face_cells
    = (const cs_lnum_t *)m->b_face_cells;
  const cs_real_t *restrict cell_vol = fvq->cell_vol;
  const cs_real_3_t *restrict cell_cen
    = (const cs_real_3_t *)fvq->cell_cen;
  const cs_real_t *restrict i_face_surf = fvq->i_face_surf;
  const cs_real_t *restrict b_face_surf = fvq->b_face_surf;
  const cs_nreal_3_t *restrict i_face_u_normal = fvq->i_face_u_normal;
  const cs_nreal_3_t *restrict b_face_u_normal = fvq->b_face_u_normal;
  const cs_real_3_t *restrict i_face_cog
    = (const cs_real_3_t *)fvq->i_face_cog;
  const cs_rreal_3_t *restrict diipb = fvq->diipb;

  /* Cast to the parent class to obtain info on the parent class.
     On host, we know this is not necessary and we use a simple
     sum, but with this precaution, we can enable this function on
     just by changing the "ctx" argument type. */

  cs_dispatch_context &p_ctx = static_cast<cs_dispatch_context&>(ctx);
  cs_dispatch_sum_type_t i_sum_type = p_ctx.get_parallel_for_i_faces_sum_type(m);
  cs_dispatch_sum_type_t b_sum_type = p_ctx.get_parallel_for_b_faces_sum_type(m);

  ctx.parallel_for_i_faces(m, [=] CS_F_HOST_DEVICE (cs_lnum_t  face_id) {

    cs_lnum_t ii = i_face_cells[face_id][0];
    cs_lnum_t jj = i_face_cells[face_id][1];

    cs_real_t difv[3] = {i_face_cog[face_id][0] - cell_cen[ii][0],
                         i_face_cog[face_id][1] - cell_cen[ii][1],
                         i_face_cog[face_id][2] - cell_cen[ii][2]};

    cs_real_t djfv[3] = {i_face_cog[face_id][0] - cell_cen[jj][0],
                         i_face_cog[face_id][1] - cell_cen[jj][1],
                         i_face_cog[face_id][2] - cell_cen[jj][2]};

    cs_real_t pif = pvar[ii] + cs_math_3_dot_product(difv, grad[ii]);
    cs_real_t pjf = pvar[jj] + cs_math_3_dot_product(djfv, grad[jj]);

    cs_real_t pfac = (i_massflux[face_id] > 0.) ? pif : pjf;
    pfac *= i_face_surf[face_id];

    cs_real_t vfac_i[3], vfac_j[3];
    for (cs_lnum_t k = 0; k < 3; k++) {
      vfac_i[k] = pfac*i_face_u_normal[face_id][k];
      vfac_j[k] = - vfac_i[k];
    }

    cs_dispatch_sum<3>(grdpa[ii], vfac_i, i_sum_type);
    cs_dispatch_sum<3>(grdpa[jj], vfac_j, i_sum_type);

  });

  ctx.parallel_for_b_faces(m, [=] CS_F_HOST_DEVICE (cs_lnum_t  face_id) {

    cs_lnum_t ii = b_face_cells[face_id];

    cs_real_t pfac = inc*coefap[face_id] + coefbp[face_id]
      * (pvar[ii] + cs_math_3_dot_product(grad[ii], diipb[face_id]));

    cs_real_t vfac[3] = {pfac*b_face_surf[face_id]*b_face_u_normal[face_id][0],
                         pfac*b_face_surf[face_id]*b_face_u_normal[face_id][1],
                         pfac*b_face_surf[face_id]*b_face_u_normal[face_id][2]};

    cs_dispatch_sum<3>(grdpa[ii], vfac, b_sum_type);

  });

  ctx.parallel_for(n_cells, [=] CS_F_HOST_DEVICE (cs_lnum_t cell_id) {

    cs_real_t unsvol = 1./cell_vol[cell_id];

    grdpa[cell_id][0] *= unsvol;
    grdpa[cell_id][1] *= unsvol;
    grdpa[cell_id][2] *= unsvol;

  });
}

/*----------------------------------------------------------------------------*/
/*!
 * \brief Compute the upwind gradient used in the slope tests, on device
 *
 * This function assumes the input gradient and pvar values have already
 * been synchronized.
 *
 * \param[in]     ctx          Reference to dispatch context
 * \param[in]     inc          Not an increment flag
 * \param[in]     grad         standard gradient
 * \param[out]    grdpa        upwind gradient
 * \param[in]     pvar         values
 * \param[in]     bc_coeffs    boundary condition structure for the variable
 * \param[in]     i_massflux   mass flux at interior faces
 */
/*----------------------------------------------------------------------------*/

#if defined(HAVE_ACCEL)

static void
_slope_test_gradient_d
  (cs_device_context          &ctx,
   int                         inc,
   const cs_real_3_t          *grad,
   cs_real_3_t                *restrict grdpa,
   const cs_real_t            *pvar,
   const cs_field_bc_coeffs_t *bc_coeffs,
   const cs_real_t            *i_massflux)
{
  cs_real_t *coefap = bc_coeffs->a;
  cs_real_t *coefbp = bc_coeffs->b;

  const cs_mesh_t  *m = cs_glob_mesh;
  cs_mesh_quantities_t  *fvq = cs_glob_mesh_quantities;

  const cs_lnum_t n_cells = m->n_cells;

  const cs_lnum_t *restrict b_face_cells
    = (const cs_lnum_t *)m->b_face_cells;
  const cs_real_t *restrict cell_vol = fvq->cell_vol;
  const cs_real_3_t *restrict cell_cen
    = (const cs_real_3_t *)fvq->cell_cen;
  const cs_real_t *restrict i_face_surf = fvq->i_face_surf;
  const cs_real_t *restrict b_face_surf = fvq->b_face_surf;
  const cs_nreal_3_t *restrict i_face_u_normal = fvq->i_face_u_normal;
  const cs_nreal_3_t *restrict b_face_u_normal = fvq->b_face_u_normal;
  const cs_real_3_t *restrict i_face_cog
    = (const cs_real_3_t *)fvq->i_face_cog;
  const cs_rreal_3_t *restrict diipb = fvq->diipb;

  const cs_mesh_adjacencies_t *ma = cs_glob_mesh_adjacencies;
  cs_mesh_adjacencies_update_cell_i_faces();
  const cs_lnum_t *c2c = ma->cell_cells;
  const cs_lnum_t *c2c_idx = ma->cell_cells_idx;
  const short int *c2f_sgn = ma->cell_i_faces_sgn;
  const cs_lnum_t *cell_i_faces = ma->cell_i_faces;

  /* Cast to the parent class to obtain info on the parent class.
     On device, we know this is not necessary and we use an atomic
     sum, but with this precaution, we can enable this function on
     just by changing the "ctx" argument type. */
  cs_dispatch_context &p_ctx = static_cast<cs_dispatch_context&>(ctx);
  cs_dispatch_sum_type_t b_sum_type = p_ctx.get_parallel_for_b_faces_sum_type(m);

  ctx.parallel_for(n_cells, [=] CS_F_HOST_DEVICE (cs_lnum_t cell_id) {

    cs_real_t grdpa_c[3] = {0, 0, 0};

    /* Loop on interior faces */
    const cs_lnum_t s_id_i = c2c_idx[cell_id];
    const cs_lnum_t e_id_i = c2c_idx[cell_id + 1];

    for (cs_lnum_t cidx = s_id_i; cidx < e_id_i; cidx++) {
      const cs_lnum_t face_id = cell_i_faces[cidx];

      /* Which cell is upwind ? */
      cs_lnum_t u_cell_id = cell_id;
      short int f_sgn = c2f_sgn[cidx];
      if (f_sgn*i_massflux[face_id] <= 0.)
        u_cell_id = c2c[cidx];

      cs_real_t dufv[3];
      for (cs_lnum_t isou = 0; isou < 3; isou++)
        dufv[isou] = i_face_cog[face_id][isou] - cell_cen[u_cell_id][isou];

      cs_real_t pfac =   pvar[u_cell_id]
                       + cs_math_3_dot_product(dufv, grad[u_cell_id]);

      pfac *= i_face_surf[face_id] * f_sgn;

      for (cs_lnum_t isou = 0; isou < 3; isou++)
        grdpa_c[isou] += pfac*i_face_u_normal[face_id][isou];

      /* Scale now to avoid second loop */

      cs_real_t unsvol = 1./cell_vol[cell_id];
      for (cs_lnum_t isou = 0; isou < 3; isou++) {
        grdpa[cell_id][isou] = grdpa_c[isou]*unsvol;
      }

    }
  });

  /* Contribution from boundary faces

     TODO! test folding this into previous kernel when BC coefficients
     are handled using the new scheme. For now, we keep this loop
     separate, as handling of BC coefficients is more costly so this
     could add a lot of imbalance between cells in the main kernel */

  ctx.parallel_for_b_faces(m, [=] CS_F_HOST_DEVICE (cs_lnum_t  face_id) {

    cs_lnum_t ii = b_face_cells[face_id];

    const cs_real_t _b_face_surf_o_v
      = b_face_surf[face_id] / cell_vol[ii];

    cs_real_t pfac = inc*coefap[face_id] + coefbp[face_id]
      * (pvar[ii] + cs_math_3_dot_product(grad[ii], diipb[face_id]));

    cs_real_t vfac[3] = {pfac*_b_face_surf_o_v*b_face_u_normal[face_id][0],
                         pfac*_b_face_surf_o_v*b_face_u_normal[face_id][1],
                         pfac*_b_face_surf_o_v*b_face_u_normal[face_id][2]};

    cs_dispatch_sum<3>(grdpa[ii], vfac, b_sum_type);

  });
}

#endif /* defined(HAVE_ACCEL) */

/*----------------------------------------------------------------------------*/
/*!
 * \brief Compute the upwind gradient used in the slope tests, on host
 *
 * template parameters:
 *   stride        1 for scalars, 3 for vectors, 6 for symmetric tensors
 *
 * This function assumes the input gradient and pvar values have already
 * been synchronized.
 *
 * \param[in]     ctx          Reference to dispatch context
 * \param[in]     inc          Not an increment flag
 * \param[in]     halo_type    halo type
 * \param[in]     grad         standard gradient
 * \param[out]    grdpa        upwind gradient
 * \param[in]     pvar         values
 * \param[in]     bc_coeffs_v  boundary condition structure for the variable
 * \param[in]     i_massflux   mass flux at interior faces
 */
/*----------------------------------------------------------------------------*/

template <cs_lnum_t stride, typename T>
static void
_slope_test_gradient_strided_h
  (cs_host_context             &ctx,
   const int                    inc,
   const cs_real_t              grad[][stride][3],
   T                  (*restrict grdpa)[stride][3],
   const cs_real_t              pvar[][stride],
   const cs_field_bc_coeffs_t  *bc_coeffs_v,
   const cs_real_t             *i_massflux)
{
  using a_t = cs_real_t[stride];
  using b_t = cs_real_t[stride][stride];

  const a_t *coefa = (const a_t *)bc_coeffs_v->a;
  const b_t *coefb = (const b_t *)bc_coeffs_v->b;

  const cs_mesh_t  *m = cs_glob_mesh;
  cs_mesh_quantities_t  *fvq = cs_glob_mesh_quantities;

  const cs_lnum_t n_cells = m->n_cells;
  const cs_lnum_t n_cells_ext = m->n_cells_with_ghosts;

  const cs_lnum_2_t *restrict i_face_cells
    = (const cs_lnum_2_t *)m->i_face_cells;
  const cs_lnum_t *restrict b_face_cells
    = (const cs_lnum_t *)m->b_face_cells;
  const cs_real_t *restrict cell_vol = fvq->cell_vol;
  const cs_real_3_t *restrict cell_cen
    = (const cs_real_3_t *)fvq->cell_cen;
  const cs_nreal_3_t *restrict i_face_u_normal = fvq->i_face_u_normal;
  const cs_real_t *restrict i_f_face_surf = fvq->i_f_face_surf;
  const cs_nreal_3_t *restrict b_face_u_normal = fvq->b_face_u_normal;
  const cs_real_t *restrict b_f_face_surf = fvq->b_f_face_surf;
  const cs_real_3_t *restrict i_face_cog
    = (const cs_real_3_t *)fvq->i_face_cog;
  const cs_rreal_3_t *restrict diipb = fvq->diipb;

  /* Cast to the parent class to obtain info on the parent class.
     On host, we know this is not necessary and we use a simple
     sum, but with this precaution, we can enable this function on
     just by changing the "ctx" argument type. */

  cs_dispatch_context &p_ctx = static_cast<cs_dispatch_context&>(ctx);
  cs_dispatch_sum_type_t i_sum_type = p_ctx.get_parallel_for_i_faces_sum_type(m);
  cs_dispatch_sum_type_t b_sum_type = p_ctx.get_parallel_for_b_faces_sum_type(m);

  ctx.parallel_for(n_cells_ext, [=] CS_F_HOST_DEVICE (cs_lnum_t cell_id) {
    for (cs_lnum_t isou = 0; isou < stride; isou++) {
      for (cs_lnum_t jsou = 0; jsou < 3; jsou++)
        grdpa[cell_id][isou][jsou] = 0.;
    }
  });

  ctx.parallel_for_i_faces(m, [=] CS_F_HOST_DEVICE (cs_lnum_t  face_id) {

    cs_real_t difv[3], djfv[3];

    cs_lnum_t ii = i_face_cells[face_id][0];
    cs_lnum_t jj = i_face_cells[face_id][1];

    for (cs_lnum_t jsou = 0; jsou < 3; jsou++) {
      difv[jsou] = i_face_cog[face_id][jsou] - cell_cen[ii][jsou];
      djfv[jsou] = i_face_cog[face_id][jsou] - cell_cen[jj][jsou];
    }

    /* x-y-z component, p = u, v, w */

    for (cs_lnum_t isou = 0; isou < stride; isou++) {
      cs_real_t pif = pvar[ii][isou];
      cs_real_t pjf = pvar[jj][isou];
      for (cs_lnum_t jsou = 0; jsou < 3; jsou++) {
        pif = pif + grad[ii][isou][jsou]*difv[jsou];
        pjf = pjf + grad[jj][isou][jsou]*djfv[jsou];
      }

      cs_real_t pfac = pjf;
      if (i_massflux[face_id] > 0.) pfac = pif;

      /* U gradient */

      pfac *= i_f_face_surf[face_id];
      T vfac_i[3], vfac_j[3];

      for (cs_lnum_t jsou = 0; jsou < 3; jsou++) {
        vfac_i[jsou] = (T) pfac*i_face_u_normal[face_id][jsou];
        vfac_j[jsou] = (T) - vfac_i[jsou];
      }

      cs_dispatch_sum<3>(grdpa[ii][isou], vfac_i, i_sum_type);
      cs_dispatch_sum<3>(grdpa[jj][isou], vfac_j, i_sum_type);
    }

  });

  ctx.parallel_for_b_faces(m, [=] CS_F_HOST_DEVICE (cs_lnum_t  face_id) {

    cs_rreal_t diipbv[3];
    cs_lnum_t ii = b_face_cells[face_id];

    for (cs_lnum_t jsou = 0; jsou < 3; jsou++)
      diipbv[jsou] = diipb[face_id][jsou];

    /* x-y-z components, p = u, v, w */

    const cs_real_t &_b_f_face_surf = b_f_face_surf[face_id];

    for (cs_lnum_t isou = 0; isou < stride; isou++) {
      cs_real_t pfac = inc*coefa[face_id][isou];
      T vfac[3];

      /*coefu is a matrix */
      for (cs_lnum_t jsou = 0; jsou < stride; jsou++) {
        pfac += coefb[face_id][jsou][isou]*(  pvar[ii][jsou]
                                            + grad[ii][jsou][0]*diipbv[0]
                                            + grad[ii][jsou][1]*diipbv[1]
                                            + grad[ii][jsou][2]*diipbv[2]);
      }
      for (cs_lnum_t jsou =  0; jsou < 3; jsou++)
        vfac[jsou] = (T) pfac * _b_f_face_surf * b_face_u_normal[face_id][jsou];

      cs_dispatch_sum<3>(grdpa[ii][isou], vfac, b_sum_type);
    }

  });

  ctx.parallel_for(n_cells, [=] CS_F_HOST_DEVICE (cs_lnum_t cell_id) {
    cs_real_t unsvol = 1./cell_vol[cell_id];
    for (cs_lnum_t isou = 0; isou < stride; isou++) {
      for (cs_lnum_t jsou = 0; jsou < 3; jsou++)
        grdpa[cell_id][isou][jsou] = grdpa[cell_id][isou][jsou]*unsvol;
    }
  });
}



/*----------------------------------------------------------------------------*/
/*!
 * \brief Compute the upwind gradient used in the slope tests, on host
 *
 * template parameters:
 *   stride        1 for scalars, 3 for vectors, 6 for symmetric tensors
 *
 * This function assumes the input gradient and pvar values have already
 * been synchronized.
 *
 * \param[in]     ctx          Reference to dispatch context
 * \param[in]     inc          Not an increment flag
 * \param[in]     halo_type    halo type
 * \param[in]     grad         standard gradient
 * \param[out]    grdpa        upwind gradient
 * \param[in]     pvar         values
 * \param[in]     bc_coeffs_v  boundary condition structure for the variable
 * \param[in]     i_massflux   mass flux at interior faces
 */
/*----------------------------------------------------------------------------*/

//Version switch total
template <cs_lnum_t stride, typename T, typename grad_dd>
static void
_slope_test_gradient_strided_h_switch
  (cs_host_context             &ctx,
   const int                    inc,
   const grad_dd             grad,
   grad_dd                   grdpa,
   const cs_real_t              pvar[][stride],
   const cs_field_bc_coeffs_t  *bc_coeffs_v,
   const cs_real_t             *i_massflux)
{
  using a_t = cs_real_t[stride];
  using b_t = cs_real_t[stride][stride];

  const a_t *coefa = (const a_t *)bc_coeffs_v->a;
  const b_t *coefb = (const b_t *)bc_coeffs_v->b;

  const cs_mesh_t  *m = cs_glob_mesh;
  cs_mesh_quantities_t  *fvq = cs_glob_mesh_quantities;

  const cs_lnum_t n_cells = m->n_cells;
  const cs_lnum_t n_cells_ext = m->n_cells_with_ghosts;

  const cs_lnum_2_t *restrict i_face_cells
    = (const cs_lnum_2_t *)m->i_face_cells;
  const cs_lnum_t *restrict b_face_cells
    = (const cs_lnum_t *)m->b_face_cells;
  const cs_real_t *restrict cell_vol = fvq->cell_vol;
  const cs_real_3_t *restrict cell_cen
    = (const cs_real_3_t *)fvq->cell_cen;
  const cs_real_3_t *restrict i_face_u_normal
    = (const cs_real_3_t *)fvq->i_face_u_normal;
  const cs_real_t *restrict i_f_face_surf
    = (const cs_real_t *)fvq->i_f_face_surf;
  const cs_real_3_t *restrict b_face_u_normal
    = (const cs_real_3_t *)fvq->b_face_u_normal;
  const cs_real_t *restrict b_f_face_surf
    = (const cs_real_t *)fvq->b_f_face_surf;
  const cs_real_3_t *restrict i_face_cog
    = (const cs_real_3_t *)fvq->i_face_cog;
  const cs_real_3_t *restrict diipb
    = (const cs_real_3_t *)fvq->diipb;

  /* Cast to the parent class to obtain info on the parent class.
     On host, we know this is not necessary and we use a simple
     sum, but with this precaution, we can enable this function on
     just by changing the "ctx" argument type. */

  cs_dispatch_context &p_ctx = static_cast<cs_dispatch_context&>(ctx);
  cs_dispatch_sum_type_t i_sum_type = p_ctx.get_parallel_for_i_faces_sum_type(m);
  cs_dispatch_sum_type_t b_sum_type = p_ctx.get_parallel_for_b_faces_sum_type(m);

  ctx.parallel_for(n_cells_ext, [=] CS_F_HOST_DEVICE (cs_lnum_t cell_id) {
    for (cs_lnum_t isou = 0; isou < stride; isou++) {
      for (cs_lnum_t jsou = 0; jsou < 3; jsou++)
        grdpa[cell_id][isou][jsou] = 0.;
    }
  });

  ctx.parallel_for_i_faces(m, [=] CS_F_HOST_DEVICE (cs_lnum_t  face_id) {

    cs_real_t difv[3], djfv[3];

    cs_lnum_t ii = i_face_cells[face_id][0];
    cs_lnum_t jj = i_face_cells[face_id][1];

    for (cs_lnum_t jsou = 0; jsou < 3; jsou++) {
      difv[jsou] = i_face_cog[face_id][jsou] - cell_cen[ii][jsou];
      djfv[jsou] = i_face_cog[face_id][jsou] - cell_cen[jj][jsou];
    }

    /* x-y-z component, p = u, v, w */

    for (cs_lnum_t isou = 0; isou < stride; isou++) {
      cs_real_t pif = pvar[ii][isou];
      cs_real_t pjf = pvar[jj][isou];
      for (cs_lnum_t jsou = 0; jsou < 3; jsou++) {
        pif = pif + grad[ii][isou][jsou]*difv[jsou];
        pjf = pjf + grad[jj][isou][jsou]*djfv[jsou];
      }

      cs_real_t pfac = pjf;
      if (i_massflux[face_id] > 0.) pfac = pif;

      /* U gradient */

      pfac *= i_f_face_surf[face_id];
      T vfac_i[3], vfac_j[3];

      for (cs_lnum_t jsou = 0; jsou < 3; jsou++) {
        vfac_i[jsou] = (T) pfac*i_face_u_normal[face_id][jsou];
        vfac_j[jsou] = (T) - vfac_i[jsou];
      }

      cs_dispatch_sum<3>(grdpa[ii][isou], vfac_i, i_sum_type);
      cs_dispatch_sum<3>(grdpa[jj][isou], vfac_j, i_sum_type);
    }

  });

  ctx.parallel_for_b_faces(m, [=] CS_F_HOST_DEVICE (cs_lnum_t  face_id) {

    cs_real_t diipbv[3];
    cs_lnum_t ii = b_face_cells[face_id];

    for (cs_lnum_t jsou = 0; jsou < 3; jsou++)
      diipbv[jsou] = diipb[face_id][jsou];

    /* x-y-z components, p = u, v, w */

    const cs_real_t &_b_f_face_surf = b_f_face_surf[face_id];

    for (cs_lnum_t isou = 0; isou < stride; isou++) {
      cs_real_t pfac = inc*coefa[face_id][isou];
      T vfac[3];

      /*coefu is a matrix */
      for (cs_lnum_t jsou = 0; jsou < stride; jsou++) {
        pfac += coefb[face_id][jsou][isou]*(  pvar[ii][jsou]
                                            + grad[ii][jsou][0]*diipbv[0]
                                            + grad[ii][jsou][1]*diipbv[1]
                                            + grad[ii][jsou][2]*diipbv[2]);
      }
      for (cs_lnum_t jsou =  0; jsou < 3; jsou++)
        vfac[jsou] = (T) pfac * _b_f_face_surf * b_face_u_normal[face_id][jsou];

      cs_dispatch_sum<3>(grdpa[ii][isou], vfac, b_sum_type);
    }

  });

  ctx.parallel_for(n_cells, [=] CS_F_HOST_DEVICE (cs_lnum_t cell_id) {
    cs_real_t unsvol = 1./cell_vol[cell_id];
    for (cs_lnum_t isou = 0; isou < stride; isou++) {
      for (cs_lnum_t jsou = 0; jsou < 3; jsou++)
        grdpa[cell_id][isou][jsou] = grdpa[cell_id][isou][jsou]*unsvol;
    }
  });
}

/*----------------------------------------------------------------------------*/
/*!
 * \brief Compute the upwind gradient used in the slope tests, on device
 *
 * template parameters:
 *   stride        1 for scalars, 3 for vectors, 6 for symmetric tensors
 *
 * This function assumes the input gradient and pvar values have already
 * been synchronized.
 *
 * \param[in]     ctx          Reference to dispatch context
 * \param[in]     inc          Not an increment flag
 * \param[in]     halo_type    halo type
 * \param[in]     grad         standard gradient
 * \param[out]    grdpa        upwind gradient
 * \param[in]     pvar         values
 * \param[in]     bc_coeffs_v  boundary condition structure for the variable
 * \param[in]     i_massflux   mass flux at interior faces
 */
/*----------------------------------------------------------------------------*/

#if defined(HAVE_ACCEL)

template <cs_lnum_t stride, typename T>
static void
_slope_test_gradient_strided_d
  (cs_device_context           &ctx,
   const int                    inc,
   const cs_real_t              grad[][stride][3],
   T                  (*restrict grdpa)[stride][3],
   const cs_real_t              pvar[][stride],
   const cs_field_bc_coeffs_t  *bc_coeffs_v,
   const cs_real_t             *i_massflux)
{
  using a_t = cs_real_t[stride];
  using b_t = cs_real_t[stride][stride];

  const a_t *coefa = (const a_t *)bc_coeffs_v->a;
  const b_t *coefb = (const b_t *)bc_coeffs_v->b;

  const cs_mesh_t  *m = cs_glob_mesh;
  cs_mesh_quantities_t  *fvq = cs_glob_mesh_quantities;

  const cs_lnum_t n_cells = m->n_cells;

  const cs_lnum_t *restrict b_face_cells
    = (const cs_lnum_t *)m->b_face_cells;
  const cs_real_t *restrict cell_vol = fvq->cell_vol;
  const cs_real_3_t *restrict cell_cen
    = (const cs_real_3_t *)fvq->cell_cen;
  const cs_nreal_3_t *restrict i_face_u_normal = fvq->i_face_u_normal;
  const cs_real_t *restrict i_f_face_surf = fvq->i_f_face_surf;
  const cs_nreal_3_t *restrict b_face_u_normal = fvq->b_face_u_normal;
  const cs_real_t *restrict b_f_face_surf = fvq->b_f_face_surf;
  const cs_real_3_t *restrict i_face_cog
    = (const cs_real_3_t *)fvq->i_face_cog;
  const cs_rreal_3_t *restrict diipb = fvq->diipb;

  const cs_mesh_adjacencies_t *ma = cs_glob_mesh_adjacencies;
  cs_mesh_adjacencies_update_cell_i_faces();
  const cs_lnum_t *c2c = ma->cell_cells;
  const cs_lnum_t *c2c_idx = ma->cell_cells_idx;
  const short int *c2f_sgn = ma->cell_i_faces_sgn;
  const cs_lnum_t *cell_i_faces = ma->cell_i_faces;

  /* Cast to the parent class to obtain info on the parent class.
     On device, we know this is not necessary and we use an atomic
     sum, but with this precaution, we can enable this function on
     just by changing the "ctx" argument type. */
  cs_dispatch_context &p_ctx = static_cast<cs_dispatch_context&>(ctx);
  cs_dispatch_sum_type_t b_sum_type = p_ctx.get_parallel_for_b_faces_sum_type(m);

  // cs_lnum_t n = 0;
  ctx.parallel_for(n_cells, [=] CS_F_HOST_DEVICE (cs_lnum_t cell_id) {
  // for (cs_lnum_t cell_id = 0; cell_id < n_cells; cell_id++) {

    T grdpa_c[stride][3];

    for (cs_lnum_t isou = 0; isou < stride; isou++) {
      for (cs_lnum_t jsou = 0; jsou < 3; jsou++)
        grdpa_c[isou][jsou] = 0.;
    }

    /* Loop on interior faces */
    const cs_lnum_t s_id_i = c2c_idx[cell_id];
    const cs_lnum_t e_id_i = c2c_idx[cell_id + 1];

    for (cs_lnum_t cidx = s_id_i; cidx < e_id_i; cidx++) {
      const cs_lnum_t face_id = cell_i_faces[cidx];

      /* Which cell is upwind ? */
      cs_lnum_t u_cell_id = cell_id;
      short int f_sgn = c2f_sgn[cidx];
      if (f_sgn*i_massflux[face_id] <= 0.)
        u_cell_id = c2c[cidx];

      cs_real_t dufv[3];
      for (cs_lnum_t jsou = 0; jsou < 3; jsou++)
        dufv[jsou] = i_face_cog[face_id][jsou] - cell_cen[u_cell_id][jsou];

      /* For each component */

      for (cs_lnum_t isou = 0; isou < stride; isou++) {
        cs_real_t pfac = pvar[u_cell_id][isou];
        for (cs_lnum_t jsou = 0; jsou < 3; jsou++) {
          pfac += grad[u_cell_id][isou][jsou]*dufv[jsou];

          // if(n < 20)
          //   std::cout << "Loup count " << n++ << "\tindice_1D: " << 3*(u_cell_id*stride + isou) +jsou << "\tc_id: " << u_cell_id << "\tisou: " << isou << "\tjsou: " << jsou << std::endl;
        
        }

        /* U gradient */

        pfac *= i_f_face_surf[face_id] * f_sgn;
        // if(isou == 1 && cell_id < 15)
        //   // std::cout << "pfac : " << pfac << std::endl;
        //     printf("pfac_ref : %g\t cell_id : %d \t isou : %d\n", pfac, cell_id, isou);

        for (cs_lnum_t jsou = 0; jsou < 3; jsou++)
          grdpa_c[isou][jsou] += pfac*i_face_u_normal[face_id][jsou];
      }
    }

    /* Scale now to avoid second loop */

    cs_real_t unsvol = 1./cell_vol[cell_id];
    for (cs_lnum_t isou = 0; isou < stride; isou++) {
      for (cs_lnum_t jsou = 0; jsou < 3; jsou++){
        grdpa[cell_id][isou][jsou] = grdpa_c[isou][jsou]*unsvol;
        // if(n < 20 || (n_cells*(jsou*stride + isou) + cell_id) == 19)
        //   std::cout << "Loup count " << n++ << "\tindice_1D: " << n_cells*(jsou*stride + isou) + cell_id << "\tgrdpa[cell_id][isou][jsou]: " << grdpa[cell_id][isou][jsou] << "\tc_id: " << cell_id << "\tjsou: " << isou << "\tisou: " << jsou << std::endl;
        
      }
    }

  }
  );



  
  ctx.parallel_for(n_cells, [=] CS_F_HOST_DEVICE (cs_lnum_t cell_id) {
  // for (cs_lnum_t cell_id = 0; cell_id < n_cells; cell_id++) {

    T grdpa_c[stride][3];

    for (cs_lnum_t isou = 0; isou < stride; isou++) {
      for (cs_lnum_t jsou = 0; jsou < 3; jsou++)
        grdpa_c[isou][jsou] = 0.;
    }

    /* Loop on interior faces */
    const cs_lnum_t s_id_i = c2c_idx[cell_id];
    const cs_lnum_t e_id_i = c2c_idx[cell_id + 1];

    for (cs_lnum_t cidx = s_id_i; cidx < e_id_i; cidx++) {
      const cs_lnum_t face_id = cell_i_faces[cidx];

      /* Which cell is upwind ? */
      cs_lnum_t u_cell_id = cell_id;
      short int f_sgn = c2f_sgn[cidx];
      if (f_sgn*i_massflux[face_id] <= 0.)
        u_cell_id = c2c[cidx];

      cs_real_t dufv[3];
      for (cs_lnum_t jsou = 0; jsou < 3; jsou++)
        dufv[jsou] = i_face_cog[face_id][jsou] - cell_cen[u_cell_id][jsou];

      /* For each component */

      for (cs_lnum_t isou = 0; isou < stride; isou++) {
        cs_real_t pfac = pvar[u_cell_id][isou];
        for (cs_lnum_t jsou = 0; jsou < 3; jsou++) {
          pfac += grad[u_cell_id][isou][jsou]*dufv[jsou];

          // if(n < 20)
          //   std::cout << "Loup count " << n++ << "\tindice_1D: " << 3*(u_cell_id*stride + isou) +jsou << "\tc_id: " << u_cell_id << "\tisou: " << isou << "\tjsou: " << jsou << std::endl;
        
        }

        /* U gradient */

        pfac *= i_f_face_surf[face_id] * f_sgn;
        // if(isou == 1 && cell_id < 15)
        //   // std::cout << "pfac : " << pfac << std::endl;
        //     printf("pfac_ref : %g\t cell_id : %d \t isou : %d\n", pfac, cell_id, isou);

        for (cs_lnum_t jsou = 0; jsou < 3; jsou++)
          grdpa_c[isou][jsou] += pfac*i_face_u_normal[face_id][jsou];
      }
    }

    /* Scale now to avoid second loop */

    cs_real_t unsvol = 1./cell_vol[cell_id];
    for (cs_lnum_t isou = 0; isou < stride; isou++) {
      for (cs_lnum_t jsou = 0; jsou < 3; jsou++){
        grdpa[cell_id][isou][jsou] = grdpa_c[isou][jsou]*unsvol;
        // if(n < 20 || (n_cells*(jsou*stride + isou) + cell_id) == 19)
        //   std::cout << "Loup count " << n++ << "\tindice_1D: " << n_cells*(jsou*stride + isou) + cell_id << "\tgrdpa[cell_id][isou][jsou]: " << grdpa[cell_id][isou][jsou] << "\tc_id: " << cell_id << "\tjsou: " << isou << "\tisou: " << jsou << std::endl;
        
      }
    }

  }
  );
  

  /* Contribution from boundary faces

     TODO! test folding this into previous kernel when BC coefficients
     are handled using the new scheme. For now, we keep this loop
     separate, as handling of BC coefficients is more costly so this
     could add a lot of imbalance between cells in the main kernel */

  ctx.parallel_for_b_faces(m, [=] CS_F_HOST_DEVICE (cs_lnum_t  face_id) {

    cs_lnum_t ii = b_face_cells[face_id];

    cs_rreal_t diipbv[3];
    for (cs_lnum_t jsou = 0; jsou < 3; jsou++)
      diipbv[jsou] = diipb[face_id][jsou];

    /* x-y-z components, p = u, v, w */

    const cs_real_t _b_f_face_surf_o_v
      = b_f_face_surf[face_id] / cell_vol[ii];

    for (cs_lnum_t isou = 0; isou < stride; isou++) {
      cs_real_t pfac = inc*coefa[face_id][isou];
      T vfac[3];

      /*coefu is a matrix */
      for (cs_lnum_t jsou =  0; jsou < stride; jsou++) {
        pfac += coefb[face_id][jsou][isou]*(  pvar[ii][jsou]
                                            + grad[ii][jsou][0]*diipbv[0]
                                            + grad[ii][jsou][1]*diipbv[1]
                                            + grad[ii][jsou][2]*diipbv[2]);
      }
      for (cs_lnum_t jsou =  0; jsou < 3; jsou++)
        vfac[jsou] = (T) pfac * _b_f_face_surf_o_v * b_face_u_normal[face_id][jsou];

      cs_dispatch_sum<3>(grdpa[ii][isou], vfac, b_sum_type);
    }

  });
}
#endif /* defined(HAVE_ACCEL) */


#if defined(HAVE_ACCEL)

//Version switch total
template <cs_lnum_t stride, typename T>
static void
_slope_test_gradient_strided_d_switch
  (cs_device_context           &ctx,
   const int                    inc,
   T                            *grad,
   T                            *grdpa,
   const cs_real_t              pvar[][stride],
   const cs_field_bc_coeffs_t  *bc_coeffs_v,
   const cs_real_t             *i_massflux)
{
  using a_t = cs_real_t[stride];
  using b_t = cs_real_t[stride][stride];
  using grad_t = T[stride][3];

  const a_t *coefa = (const a_t *)bc_coeffs_v->a;
  const b_t *coefb = (const b_t *)bc_coeffs_v->b;

  const cs_mesh_t  *m = cs_glob_mesh;
  cs_mesh_quantities_t  *fvq = cs_glob_mesh_quantities;

  const cs_lnum_t n_cells = m->n_cells;

  const cs_lnum_t *restrict b_face_cells
    = (const cs_lnum_t *)m->b_face_cells;
  const cs_real_t *restrict cell_vol = fvq->cell_vol;
  const cs_real_3_t *restrict cell_cen
    = (const cs_real_3_t *)fvq->cell_cen;
  const cs_real_3_t *restrict i_face_u_normal
    = (const cs_real_3_t *)fvq->i_face_u_normal;
  const cs_real_t *restrict i_f_face_surf
    = (const cs_real_t *)fvq->i_f_face_surf;
  const cs_real_3_t *restrict b_face_u_normal
    = (const cs_real_3_t *)fvq->b_face_u_normal;
  const cs_real_t *restrict b_f_face_surf
    = (const cs_real_t *)fvq->b_f_face_surf;
  const cs_real_3_t *restrict i_face_cog
    = (const cs_real_3_t *)fvq->i_face_cog;
  const cs_real_3_t *restrict diipb
    = (const cs_real_3_t *)fvq->diipb;

  const cs_mesh_adjacencies_t *ma = cs_glob_mesh_adjacencies;
  cs_mesh_adjacencies_update_cell_i_faces();
  const cs_lnum_t *c2c = ma->cell_cells;
  const cs_lnum_t *c2c_idx = ma->cell_cells_idx;
  const short int *c2f_sgn = ma->cell_i_faces_sgn;
  const cs_lnum_t *cell_i_faces = ma->cell_i_faces;

  /* Cast to the parent class to obtain info on the parent class.
     On device, we know this is not necessary and we use an atomic
     sum, but with this precaution, we can enable this function on
     just by changing the "ctx" argument type. */
  cs_dispatch_context &p_ctx = static_cast<cs_dispatch_context&>(ctx);
  cs_dispatch_sum_type_t b_sum_type = p_ctx.get_parallel_for_b_faces_sum_type(m);


  // cs_lnum_t n = 0;

    for (cs_lnum_t isou = 0; isou < stride; isou++) {
      // for (cs_lnum_t cell_id = 0; cell_id < n_cells; cell_id++) {
      ctx.parallel_for(n_cells, [=] CS_F_HOST_DEVICE (cs_lnum_t cell_id) {

        cs_real_t grdpa_c[3] = {0., 0., 0.};

        /* Loop on interior faces */
        const cs_lnum_t s_id_i = c2c_idx[cell_id];
        const cs_lnum_t e_id_i = c2c_idx[cell_id + 1];

        for (cs_lnum_t cidx = s_id_i; cidx < e_id_i; cidx++) {
          const cs_lnum_t face_id = cell_i_faces[cidx];

          /* Which cell is upwind ? */
          cs_lnum_t u_cell_id = cell_id;
          short int f_sgn = c2f_sgn[cidx];
          if (f_sgn * i_massflux[face_id] <= 0.)
            u_cell_id = c2c[cidx];

          cs_real_t dufv[3];
          for (cs_lnum_t jsou = 0; jsou < 3; jsou++) {
            dufv[jsou] = i_face_cog[face_id][jsou] - cell_cen[u_cell_id][jsou];
          }

          /* For each component */

          cs_real_t pfac = pvar[u_cell_id][isou];
          for (cs_lnum_t jsou = 0; jsou < 3; jsou++) {

            // Calcul de l'indice pour grad
            cs_lnum_t grad_index = jsou * (stride * n_cells) + isou * n_cells + u_cell_id;
            pfac += grad[grad_index] * dufv[jsou];
          }

          /* U gradient */
          pfac *= i_f_face_surf[face_id] * f_sgn;
          // if(isou == 1 && cell_id < 15)
          //   // std::cout << "pfac : " << pfac << std::endl;
          //   printf("pfac_switch : %g\t cell_id : %d \t isou : %d\n", pfac, cell_id, isou);
          for (cs_lnum_t jsou = 0; jsou < 3; jsou++)
            grdpa_c[jsou] += pfac * i_face_u_normal[face_id][jsou];
        }

        /* Scale now to avoid second loop */
        cs_real_t unsvol = 1. / cell_vol[cell_id];

        // Calcul de l'indice pour grdpa
        for (cs_lnum_t jsou = 0; jsou < 3; jsou++){
          cs_lnum_t grdpa_index = jsou * (stride * n_cells) + isou * n_cells + cell_id;
          grdpa[grdpa_index] = grdpa_c[jsou] * unsvol;
        }
        // if (n < 20 || grdpa_index == 19)
        //   std::cout << "Loup count " << n++
        //             << "\tindice_1D: " << grdpa_index
        //             << "\tgrdpa[grdpa_index]: " << grdpa[grdpa_index]
        //             << "\tc_id: " << cell_id << "\tjsou: " << jsou
        //             << "\tisou: " << isou << std::endl;
      }
      );
    }


    
    for (cs_lnum_t isou = 0; isou < stride; isou++) {
      // for (cs_lnum_t cell_id = 0; cell_id < n_cells; cell_id++) {
      ctx.parallel_for(n_cells, [=] CS_F_HOST_DEVICE (cs_lnum_t cell_id) {

        cs_real_t grdpa_c[3] = {0., 0., 0.};

        /* Loop on interior faces */
        const cs_lnum_t s_id_i = c2c_idx[cell_id];
        const cs_lnum_t e_id_i = c2c_idx[cell_id + 1];

        for (cs_lnum_t cidx = s_id_i; cidx < e_id_i; cidx++) {
          const cs_lnum_t face_id = cell_i_faces[cidx];

          /* Which cell is upwind ? */
          cs_lnum_t u_cell_id = cell_id;
          short int f_sgn = c2f_sgn[cidx];
          if (f_sgn * i_massflux[face_id] <= 0.)
            u_cell_id = c2c[cidx];

          cs_real_t dufv[3];
          for (cs_lnum_t jsou = 0; jsou < 3; jsou++) {
            dufv[jsou] = i_face_cog[face_id][jsou] - cell_cen[u_cell_id][jsou];
          }

          /* For each component */

          cs_real_t pfac = pvar[u_cell_id][isou];
          for (cs_lnum_t jsou = 0; jsou < 3; jsou++) {

            // Calcul de l'indice pour grad
            cs_lnum_t grad_index = jsou * (stride * n_cells) + isou * n_cells + u_cell_id;
            pfac += grad[grad_index] * dufv[jsou];
          }

          /* U gradient */
          pfac *= i_f_face_surf[face_id] * f_sgn;
          // if(isou == 1 && cell_id < 15)
          //   // std::cout << "pfac : " << pfac << std::endl;
          //   printf("pfac_switch : %g\t cell_id : %d \t isou : %d\n", pfac, cell_id, isou);
          for (cs_lnum_t jsou = 0; jsou < 3; jsou++)
            grdpa_c[jsou] += pfac * i_face_u_normal[face_id][jsou];
        }

        /* Scale now to avoid second loop */
        cs_real_t unsvol = 1. / cell_vol[cell_id];

        // Calcul de l'indice pour grdpa
        for (cs_lnum_t jsou = 0; jsou < 3; jsou++){
          cs_lnum_t grdpa_index = jsou * (stride * n_cells) + isou * n_cells + cell_id;
          grdpa[grdpa_index] = grdpa_c[jsou] * unsvol;
        }
        // if (n < 20 || grdpa_index == 19)
        //   std::cout << "Loup count " << n++
        //             << "\tindice_1D: " << grdpa_index
        //             << "\tgrdpa[grdpa_index]: " << grdpa[grdpa_index]
        //             << "\tc_id: " << cell_id << "\tjsou: " << jsou
        //             << "\tisou: " << isou << std::endl;
      }
      );
    }


  // //Initialisation
  // for (cs_lnum_t cell_id = 0; cell_id < n_cells * stride * 3; cell_id++){
  //   grdpa[cell_id] = 0.;
  // }

  // for (cs_lnum_t isou = 0; isou < 3; isou++) {
  //   for (cs_lnum_t jsou = 0; jsou < stride; jsou++){
  //     cs_lnum_t i = isou*(n_cells * stride);
  //     cs_lnum_t j = jsou*n_cells;

  //     for (cs_lnum_t cell_id = 0; cell_id < n_cells; cell_id++){
  //       /* Loop on interior faces */
  //       const cs_lnum_t s_id_i = c2c_idx[cell_id];
  //       const cs_lnum_t e_id_i = c2c_idx[cell_id + 1];

  //       for (cs_lnum_t cidx = s_id_i; cidx < e_id_i; cidx++) {
  //         const cs_lnum_t face_id = cell_i_faces[cidx];
  //         /* Which cell is upwind ? */
  //         cs_lnum_t u_cell_id = cell_id;
  //         short int f_sgn = c2f_sgn[cidx];
  //         if (f_sgn*i_massflux[face_id] <= 0.)
  //           u_cell_id = c2c[cidx];

  //         cs_real_t dufv[3];
  //         dufv[jsou] = i_face_cog[face_id][jsou] - cell_cen[u_cell_id][jsou];

  //         cs_real_t pfac = 0;
  //         pfac = pvar[u_cell_id][isou];
          
  //         pfac += grad[n_cells*(isou*stride + jsou) + u_cell_id]*dufv[jsou];
  //         pfac *= i_f_face_surf[face_id] * f_sgn;

  //         cs_real_t unsvol = 1./cell_vol[cell_id];
  //         grdpa[3*(cell_id*stride + jsou) + isou] += pfac*i_face_u_normal[face_id][jsou] * unsvol;
  //         if(n < 20 || n_cells*(isou*stride + jsou) + cell_id == 19){
  //           std::cout << "Loup count switch " << n++ << "\tindice_1D: " << n_cells*(isou*stride + jsou) + cell_id << "\tgrdpa[indice1d]: " << grdpa[n_cells*(isou*stride + jsou) + cell_id] << "\tc_id: " << cell_id << "\tisou: " << isou << "\tjsou: " << jsou << std::endl;
  //         }
  //       }
  //     }
  //   }
  // }

  // for (cs_lnum_t cell_id = 0; cell_id < n_cells; cell_id++){

  //   T grdpa_c[stride][3];

  //   for (cs_lnum_t isou = 0; isou < stride; isou++) {
  //     for (cs_lnum_t jsou = 0; jsou < 3; jsou++)
  //       grdpa_c[isou][jsou] = 0.;
  //   }

  //   /* Loop on interior faces */
  //   const cs_lnum_t s_id_i = c2c_idx[cell_id];
  //   const cs_lnum_t e_id_i = c2c_idx[cell_id + 1];

  //   for (cs_lnum_t cidx = s_id_i; cidx < e_id_i; cidx++) {
  //     const cs_lnum_t face_id = cell_i_faces[cidx];

  //     /* Which cell is upwind ? */
  //     cs_lnum_t u_cell_id = cell_id;
  //     short int f_sgn = c2f_sgn[cidx];
  //     if (f_sgn*i_massflux[face_id] <= 0.)
  //       u_cell_id = c2c[cidx];

  //     T dufv[3];
  //     for (cs_lnum_t jsou = 0; jsou < 3; jsou++)
  //       dufv[jsou] = i_face_cog[face_id][jsou] - cell_cen[u_cell_id][jsou];

  //     /* For each component */

  //     for (cs_lnum_t isou = 0; isou < stride; isou++) {
  //       T pfac = pvar[u_cell_id][isou];
  //       for (cs_lnum_t jsou = 0; jsou < 3; jsou++) {
  //         // pfac += grad[(u_cell_id*stride + isou) * 3 + jsou]*dufv[jsou];
  //         pfac += grad[3*(u_cell_id*stride + isou) +jsou]*dufv[jsou];
  //         // if(n < 20)
  //         //   std::cout << "Loup count switch" << n++ << "\tindice_1D: " << 3*(u_cell_id*stride + isou) +jsou << "\tc_id: " << u_cell_id << "\tisou: " << isou << "\tjsou: " << jsou << std::endl;
        
  //         }

  //       /* U gradient */

  //       pfac *= i_f_face_surf[face_id] * f_sgn;

  //       for (cs_lnum_t jsou = 0; jsou < 3; jsou++)
  //         grdpa_c[isou][jsou] += pfac*i_face_u_normal[face_id][jsou];
  //     }
  //   }

  //   /* Scale now to avoid second loop */

  //   cs_real_t unsvol = 1./cell_vol[cell_id];
  //   for (cs_lnum_t isou = 0; isou < stride; isou++) {
  //     for (cs_lnum_t jsou = 0; jsou < 3; jsou++){
  //       // grdpa[(cell_id*stride + isou) * 3 + jsou] = grdpa_c[isou][jsou]*unsvol;
  //       grdpa[3*(cell_id*stride + isou) +jsou] = grdpa_c[isou][jsou]*unsvol;
  //       if(n < 20)
  //         std::cout << "Loup count switch " << n++ << "\tindice_1D: " << 3*(cell_id*stride + isou) +jsou << "\tgrdpa[indice1d]: " << grdpa[3*(cell_id*stride + isou) +jsou] << "\tc_id: " << cell_id << "\tisou: " << isou << "\tjsou: " << jsou << std::endl;
  //     }
  //   }
  // }


  /* Contribution from boundary faces

     TODO! test folding this into previous kernel when BC coefficients
     are handled using the new scheme. For now, we keep this loop
     separate, as handling of BC coefficients is more costly so this
     could add a lot of imbalance between cells in the main kernel */

  // ctx.parallel_for_b_faces(m, [=] CS_F_HOST_DEVICE(cs_lnum_t face_id) {
  //   cs_lnum_t ii = b_face_cells[face_id];

  //   cs_real_t diipbv[3];
  //   for (cs_lnum_t jsou = 0; jsou < 3; jsou++) {
  //     diipbv[jsou] = diipb[face_id][jsou];
  //   }

  //   /* Composantes x-y-z */
  //   const cs_real_t _b_f_face_surf_o_v = b_f_face_surf[face_id] / cell_vol[ii];

  //   /* Nouvelle organisation des boucles */
  //   for (cs_lnum_t jsou = 0; jsou < 3; jsou++) {
  //     for (cs_lnum_t isou = 0; isou < stride; isou++) {
  //       cs_real_t pfac = inc * coefa[face_id][isou];

  //       /* Calcul de pfac avec `coefb` et `grad` */
  //       for (cs_lnum_t jsou_inner = 0; jsou_inner < stride; jsou_inner++) {
  //         cs_lnum_t grad_base_index = jsou_inner * (stride * n_cells) + isou * n_cells + ii;
  //         pfac += coefb[face_id][jsou_inner][isou] *
  //                 (pvar[ii][jsou_inner] +
  //                 grad[grad_base_index + 0] * diipbv[0] +
  //                 grad[grad_base_index + 1] * diipbv[1] +
  //                 grad[grad_base_index + 2] * diipbv[2]);
  //       }

  //       /* Mise à jour de `grdpa` */
  //       cs_lnum_t grdpa_index = jsou * (stride * n_cells) + isou * n_cells + ii;
  //       T vfac = pfac * _b_f_face_surf_o_v * b_face_u_normal[face_id][jsou];
  //       grdpa[grdpa_index] += vfac;
  //     }
  //   }
  // });

  
  ctx.parallel_for_b_faces(m, [=] CS_F_HOST_DEVICE (cs_lnum_t  face_id) {

    cs_lnum_t ii = b_face_cells[face_id];

    cs_real_t diipbv[3];
    for (cs_lnum_t jsou = 0; jsou < 3; jsou++)
      diipbv[jsou] = diipb[face_id][jsou];

    /* x-y-z components, p = u, v, w */

    const cs_real_t _b_f_face_surf_o_v
      = b_f_face_surf[face_id] / cell_vol[ii];

    for (cs_lnum_t isou = 0; isou < stride; isou++) {
      cs_real_t pfac = inc*coefa[face_id][isou];
      T vfac[3];

      /*coefu is a matrix */
      for (cs_lnum_t jsou =  0; jsou < stride; jsou++) {
        pfac += coefb[face_id][jsou][isou]*(  pvar[ii][jsou]
                                            + grad[0 * (stride * n_cells) + jsou * n_cells + ii]*diipbv[0]
                                            + grad[1 * (stride * n_cells) + jsou * n_cells + ii]*diipbv[1]
                                            + grad[2 * (stride * n_cells) + jsou * n_cells + ii]*diipbv[2]);
      }
      for (cs_lnum_t jsou =  0; jsou < 3; jsou++)
        vfac[jsou] = (T) pfac * _b_f_face_surf_o_v * b_face_u_normal[face_id][jsou];

      cs_dispatch_sum<T>(&grdpa[0 * (stride * n_cells) + isou * n_cells + ii], vfac[0], b_sum_type);
      cs_dispatch_sum<T>(&grdpa[1 * (stride * n_cells) + isou * n_cells + ii], vfac[1], b_sum_type);
      cs_dispatch_sum<T>(&grdpa[2 * (stride * n_cells) + isou * n_cells + ii], vfac[2], b_sum_type);

    }

  });

}
#endif /* defined(HAVE_ACCEL) */

/*----------------------------------------------------------------------------*/
/*!
 * \brief Compute the upwind gradient used in the slope tests.
 *
 * template parameters:
 *   stride        1 for scalars, 3 for vectors, 6 for symmetric tensors
 *
 * This function assumes the input gradient and pvar values have already
 * been synchronized.
 *
 * \param[in]     ctx          Reference to dispatch context
 * \param[in]     inc          Not an increment flag
 * \param[in]     halo_type    halo type
 * \param[in]     grad         standard gradient
 * \param[out]    grdpa        upwind gradient
 * \param[in]     pvar         values
 * \param[in]     bc_coeffs_v  boundary condition structure for the variable
 * \param[in]     i_massflux   mass flux at interior faces
 */
/*----------------------------------------------------------------------------*/

template <cs_lnum_t stride, typename T>
static void
_slope_test_gradient_strided
  (cs_dispatch_context         &ctx,
   const int                    inc,
   const cs_halo_type_t         halo_type,
   const cs_real_t              grad[][stride][3],
   T                  (* grdpa)[stride][3],
   const cs_real_t              pvar[][stride],
   const cs_field_bc_coeffs_t  *bc_coeffs_v,
   const cs_real_t             *i_massflux)
{

  bool use_gpu = ctx.use_gpu();
  const cs_mesh_t  *m = cs_glob_mesh;
  bool accuracy = true, perf = false;
  const cs_lnum_t n_cells = m->n_cells;
  const cs_lnum_t n_cells_ext = m->n_cells_with_ghosts;
  // using grad_t_alloc = T[stride][3];
  // using grad_t = T(*)[stride][3];
  // using grad_dd = T *;
  // using grad_dd_s_3 = grad_dd[stride][3];

  T *grdpa_switch;
  T *grad_switch;
  size_t size = n_cells * sizeof(T) * stride *3;
  // CS_MALLOC_HD(grdpa_switch, n_cells_ext, grad_dd_s_3, CS_ALLOC_HOST_DEVICE_SHARED);
  // CS_MALLOC_HD(grad_switch, n_cells_ext, grad_dd_s_3, CS_ALLOC_HOST_DEVICE_SHARED);

  
  // for (cs_lnum_t i = 0; i < stride; i++) {    
  //   for (cs_lnum_t j = 0; j < 3; j++) {
  CS_MALLOC_HD(grdpa_switch, n_cells_ext * stride * 3, T, CS_ALLOC_HOST_DEVICE_SHARED);
  CS_MALLOC_HD(grad_switch, n_cells_ext * stride * 3, T, CS_ALLOC_HOST_DEVICE_SHARED);
  //   }
  // }

  ctx.parallel_for(n_cells, [=] CS_F_HOST_DEVICE (cs_lnum_t c_id) {
    for (cs_lnum_t isou = 0; isou < stride; isou++) {
      for (cs_lnum_t jsou = 0; jsou < 3; jsou++) {
        // cs_lnum_t i = isou*n_cells;
        // cs_lnum_t j = jsou*(n_cells * stride);
        // grad_switch[j + i + c_id] = grad[c_id][isou][jsou];
        // grdpa_switch[j + i + c_id] = grdpa[c_id][isou][jsou];

        // grad_switch[(c_id*stride + isou) * 3 + jsou] = grad[c_id][isou][jsou];
        // grdpa_switch[(c_id*stride + isou) * 3 + jsou] = grdpa[c_id][isou][jsou];
        grad_switch[n_cells*(jsou*stride + isou) + c_id] = grad[c_id][isou][jsou];
        grdpa_switch[n_cells*(jsou*stride + isou) + c_id] = grdpa[c_id][isou][jsou];
      }
    }
  });

  std::chrono::high_resolution_clock::time_point t_start;
  std::chrono::high_resolution_clock::time_point t_stop;
  std::chrono::microseconds elapsed;

  if (cs_glob_timer_kernels_flag > 0)
    t_start = std::chrono::high_resolution_clock::now();

#if defined(HAVE_ACCEL)

  if (use_gpu) {
    cs_device_context &d_ctx = static_cast<cs_device_context&>(ctx);
    d_ctx.wait();

    if(perf){
      t_start = std::chrono::high_resolution_clock::now();
    }
    //Kernel GPU ref
    _slope_test_gradient_strided_d<stride, T>
      (d_ctx,
       inc,
       grad,
       grdpa,
       pvar,
       bc_coeffs_v,
       i_massflux);

    if(perf){
      t_stop = std::chrono::high_resolution_clock::now();
      printf("%d: %s<%d>", cs_glob_rank_id, __func__, stride);

      elapsed = std::chrono::duration_cast
                  <std::chrono::microseconds>(t_stop - t_start);
      printf(", time_step = %d - Kernel GPU ref%d = %ld\n", cs_glob_time_step->nt_cur, stride, elapsed.count());
    }

    if(perf){
      t_start = std::chrono::high_resolution_clock::now();
    }
    //Kernel GPU switch total
    _slope_test_gradient_strided_d_switch<stride, T>
      (d_ctx,
       inc,
       grad_switch,
       grdpa_switch,
       pvar,
       bc_coeffs_v,
       i_massflux);


    d_ctx.wait();

    if(accuracy){
        #if defined(HAVE_ACCEL)
          // copy d2h pour pouvoir comparer
          // std::copy(&grdpa[0][0][0], &grdpa[0][0][0] + n_cells_ext * stride * 3, &grdpa_gpu_on_cpu[0][0][0]);
          cs_real_t v_ref, v_switch;
          double err, seuil = 1e-8;
          cs_lnum_t step = cs_glob_time_step->nt_cur;
          if(step > 1){

            for (cs_lnum_t c_id = 0; c_id < n_cells; c_id++) {
              for (cs_lnum_t isou = 0; isou < stride; isou++) {
                for (cs_lnum_t jsou = 0; jsou < 3; jsou++) {
                  // cs_lnum_t cellule = 1, isou = cellule, jsou = cellule, c_id = cellule;
                  v_ref = grdpa[c_id][isou][jsou];
                  // v_ref = grdpa_switch[isou*(n_cells * 3) + jsou*n_cells + c_id];
                  // v_switch = grdpa_switch[(c_id*stride + isou) * 3 + jsou];
                  v_switch = grdpa_switch[n_cells*(jsou*stride + isou) + c_id];
                  err = (fabs(v_ref - v_switch) / fmax(fabs(v_ref), seuil) );
                  if (err> seuil) {
                      printf("time_step = %d - slope_test DIFFERENCE @%d-%d-%d: v_ref = %.17f\tv_switch = %.17f\tdiff = %.17f\tdiff relative = %.17f\tulp = %a\n", step, c_id, isou, jsou, v_ref, v_switch, fabs(v_ref - v_switch), err,0);//, cs_diff_ulp(v_ref, v_switch));
                  }

                }
              }
            }
          }
        #endif
    }
    if(perf){
      t_stop = std::chrono::high_resolution_clock::now();
      printf("%d: %s<%d>", cs_glob_rank_id, __func__, stride);

      elapsed = std::chrono::duration_cast
                  <std::chrono::microseconds>(t_stop - t_start);
      printf(", time_step = %d - Kernel GPU switch total%d = %ld\n", cs_glob_time_step->nt_cur, stride, elapsed.count());
    }
  }

#endif

  if (use_gpu == false) {
    cs_host_context &h_ctx = static_cast<cs_host_context&>(ctx);

    if(perf){
      t_start = std::chrono::high_resolution_clock::now();
    }

    //Fonction CPU ref
    _slope_test_gradient_strided_h<stride, T>
      (h_ctx,
       inc,
       grad,
       grdpa,
       pvar,
       bc_coeffs_v,
       i_massflux);

    if(perf){
      t_stop = std::chrono::high_resolution_clock::now();
      printf("%d: %s<%d>", cs_glob_rank_id, __func__, stride);

      elapsed = std::chrono::duration_cast
                  <std::chrono::microseconds>(t_stop - t_start);
      printf(", time_step = %d - Fonction CPU ref%d = %ld\n", cs_glob_time_step->nt_cur, stride, elapsed.count());
    }


    // if(perf){
    //   t_start = std::chrono::high_resolution_clock::now();
    // }

    // //Fonction CPU switch total
    // _slope_test_gradient_strided_h_switch<stride, T, grad_dd_s_3>
    //   (h_ctx,
    //    inc,
    //    grad_switch,
    //    grdpa_switch,
    //    pvar,
    //    bc_coeffs_v,
    //    i_massflux);

    // if(perf){
    //   t_stop = std::chrono::high_resolution_clock::now();
    //   printf("%d: %s<%d>", cs_glob_rank_id, __func__, stride);

    //   elapsed = std::chrono::duration_cast
    //               <std::chrono::microseconds>(t_stop - t_start);
    //   printf(", time_step = %d - Fonction CPU switch total%d = %ld\n", cs_glob_time_step->nt_cur, stride, elapsed.count());
    // }


  }

<<<<<<< HEAD
  // ctx.wait();
  /* Handle parallelism and periodicity */
  if (m->halo != NULL){
    // _sync_strided_gradient_halo<stride>(m,
    //                                     use_gpu,
    //                                     halo_type,
    //                                     grdpa);
=======
  ctx.wait();
  
  if(perf){
    t_stop = std::chrono::high_resolution_clock::now();
    printf("%d: %s<%d>", cs_glob_rank_id, __func__, stride);

    elapsed = std::chrono::duration_cast
                <std::chrono::microseconds>(t_stop - t_start);
    printf(", time_step = %d - total_slope_after__slope_test_gradient_%d = %ld\n", cs_glob_time_step->nt_cur, stride, elapsed.count());
>>>>>>> cf3b746b
  }

  // if(accuracy){
  //     #if defined(HAVE_ACCEL)
  //       // copy d2h pour pouvoir comparer
  //       // std::copy(&grdpa[0][0][0], &grdpa[0][0][0] + n_cells_ext * stride * 3, &grdpa_gpu_on_cpu[0][0][0]);
  //       cs_real_t v_ref, v_switch;
  //       double err, seuil = 1e-12;
  //       cs_lnum_t step = cs_glob_time_step->nt_cur;
  //       if(step > 1){

  //         for (cs_lnum_t c_id = 0; c_id < n_cells; c_id++) {
  //           for (cs_lnum_t i = 0; i < stride; i++) {
  //             for (cs_lnum_t j = 0; j < 3; j++) {
  //               // cs_lnum_t cellule = 1, i = cellule, j = cellule, c_id = cellule;
  //               v_ref = grdpa[c_id][i][j];
  //               // v_ref = grdpa_switch[i*(n_cells * 3) + j*n_cells + c_id];
  //               // v_switch = grdpa_switch[(c_id*stride + i) * 3 + j];
  //               v_switch = grdpa_switch[3*(c_id*stride + i) +j];
  //               err = (fabs(v_ref - v_switch) / fmax(fabs(v_ref), seuil) );
  //               if (err> seuil) {
  //                   printf("time_step = %d - slope_test DIFFERENCE @%d-%d-%d: v_ref = %.17f\tv_switch = %.17f\tdiff = %.17f\tdiff relative = %.17f\tulp = %a\n", step, c_id, i, j, v_ref, v_switch, fabs(v_ref - v_switch), err,0);//, cs_diff_ulp(v_ref, v_switch));
  //               }

  //             }
  //           }
  //         }
  //       }
  //     #endif
  // }
  
<<<<<<< HEAD
  BFT_FREE(grad_switch);
  BFT_FREE(grdpa_switch);
  
=======
  /* Handle parallelism and periodicity */
  if (m->halo != NULL){
    // _sync_strided_gradient_halo<stride>(m,
    //                                     use_gpu,
    //                                     halo_type,
    //                                     grdpa);
  }

>>>>>>> cf3b746b
  if (cs_glob_timer_kernels_flag > 0) {
      t_stop = std::chrono::high_resolution_clock::now();

    std::chrono::microseconds elapsed;
    printf("%d: %s<%d>", cs_glob_rank_id, __func__, stride);

    elapsed = std::chrono::duration_cast
                <std::chrono::microseconds>(t_stop - t_start);
    printf(", total = %ld\n", elapsed.count());
  }
}

/*----------------------------------------------------------------------------*/
/*!
 * \brief Add the explicit part of the convection/diffusion terms of a
 * standard transport equation of a scalar field \f$ \varia \f$.
 *
 * More precisely, the right hand side \f$ Rhs \f$ is updated as
 * follows:
 * \f[
 * Rhs = Rhs - \sum_{\fij \in \Facei{\celli}}      \left(
 *        \dot{m}_\ij \left( \varia_\fij - \varia_\celli \right)
 *      - \mu_\fij \gradv_\fij \varia \cdot \vect{S}_\ij  \right)
 * \f]
 *
 * Warning:
 * - \f$ Rhs \f$ has already been initialized before calling bilsc2!
 * - mind the sign minus
 *
 * Please refer to the
 * <a href="../../theory.pdf#bilsc2"><b>bilsc2</b></a> section of the
 * theory guide for more informations.
 *
 * \param[in]     f             pointer to field
 * \param[in]     eqp           equation parameters
 * \param[in]     icvflb        global indicator of boundary convection flux
 *                               - 0 upwind scheme at all boundary faces
 *                               - 1 imposed flux at some boundary faces
 * \param[in]     inc           indicator
 *                               - 0 when solving an increment
 *                               - 1 otherwise
 * \param[in]     pvar          solved variable (current time step)
 * \param[in]     pvara         solved variable (previous time step)
 * \param[in]     icvfli        boundary face indicator array of convection flux
 *                               - 0 upwind scheme
 *                               - 1 imposed flux
 * \param[in]     bc_coeffs     boundary condition structure for the variable
 * \param[in]     i_massflux    mass flux at interior faces
 * \param[in]     b_massflux    mass flux at boundary faces
 * \param[in]     i_visc        \f$ \mu_\fij \dfrac{S_\fij}{\ipf \jpf} \f$
 *                               at interior faces for the r.h.s.
 * \param[in]     b_visc        \f$ \mu_\fib \dfrac{S_\fib}{\ipf \centf} \f$
 *                               at border faces for the r.h.s.
 * \param[in]     xcpp          array of specific heat (\f$ C_p \f$), or nullptr
 * \param[in,out] rhs           right hand side \f$ \vect{Rhs} \f$
 */
/*----------------------------------------------------------------------------*/

static void
_convection_diffusion_scalar_steady(const cs_field_t           *f,
                                    const cs_equation_param_t   eqp,
                                    bool                        icvflb,
                                    int                         inc,
                                    cs_real_t         *restrict pvar,
                                    const cs_real_t   *restrict pvara,
                                    const int                   icvfli[],
                                    const cs_field_bc_coeffs_t *bc_coeffs,
                                    const cs_real_t             i_massflux[],
                                    const cs_real_t             b_massflux[],
                                    const cs_real_t             i_visc[],
                                    const cs_real_t             b_visc[],
                                    const cs_real_t             xcpp[],
                                    cs_real_t         *restrict rhs)
{

  const cs_real_t *coefap = bc_coeffs->a;
  const cs_real_t *coefbp = bc_coeffs->b;
  const cs_real_t *cofafp = bc_coeffs->af;
  const cs_real_t *cofbfp = bc_coeffs->bf;

  const int iconvp = eqp.iconv;
  const int idiffp = eqp.idiff;
  const int nswrgp = eqp.nswrgr;
  const int imrgra = eqp.imrgra;
  const cs_gradient_limit_t imligp = (cs_gradient_limit_t)(eqp.imligr);
  const int ircflp = eqp.ircflu;
  const int ircflb = (ircflp > 0) ? eqp.b_diff_flux_rc : 0;
  const int ischcp = eqp.ischcv;
  const int isstpp = eqp.isstpc;
  const int iwarnp = eqp.verbosity;
  const int icoupl = eqp.icoupl;
  const double blencp = eqp.blencv;
  const double blend_st = eqp.blend_st;
  const double epsrgp = eqp.epsrgr;
  const double climgp = eqp.climgr;
  const double relaxp = eqp.relaxv;
  const double thetap = eqp.theta;

  const cs_mesh_t  *m = cs_glob_mesh;
  cs_mesh_quantities_t  *fvq = cs_glob_mesh_quantities;

  const cs_lnum_t n_cells = m->n_cells;
  const cs_lnum_t n_cells_ext = m->n_cells_with_ghosts;
  const int n_i_groups = m->i_face_numbering->n_groups;
  const int n_i_threads = m->i_face_numbering->n_threads;
  const int n_b_threads = m->b_face_numbering->n_threads;
  const cs_lnum_t *restrict i_group_index = m->i_face_numbering->group_index;
  const cs_lnum_t *restrict b_group_index = m->b_face_numbering->group_index;

  const cs_lnum_2_t *restrict i_face_cells
    = (const cs_lnum_2_t *)m->i_face_cells;
  const cs_lnum_t *restrict b_face_cells
    = (const cs_lnum_t *)m->b_face_cells;
  const cs_real_t *restrict weight = fvq->weight;
  const cs_real_t *restrict i_dist = fvq->i_dist;
  const cs_real_t *restrict b_face_surf = fvq->b_face_surf;
  const cs_real_t *restrict cell_vol = fvq->cell_vol;
  const cs_real_3_t *restrict cell_cen
    = (const cs_real_3_t *)fvq->cell_cen;
  const cs_nreal_3_t *restrict i_face_u_normal = fvq->i_face_u_normal;
  const cs_real_3_t *restrict i_face_cog
    = (const cs_real_3_t *)fvq->i_face_cog;
  const cs_rreal_3_t *restrict diipf = fvq->diipf;
  const cs_rreal_3_t *restrict djjpf = fvq->djjpf;
  const cs_rreal_3_t *restrict diipb = fvq->diipb;

  const int *bc_type = cs_glob_bc_type;

  /* Parallel or device dispatch */
  cs_dispatch_context ctx;
  ctx.set_use_gpu(false);  /* steady case not ported to GPU */

  /* Local variables */

  const int f_id = (f != nullptr) ? f->id : -1;
  char var_name[64];

  int iupwin = 0;
  int w_stride = 1;

  /* Default value for cp */
  cs_real_t cpi = 1.0, cpj = 1.0;

  cs_real_t *coface = nullptr, *cofbce = nullptr;

  cs_real_3_t *grad;
  cs_real_3_t *gradup = nullptr;
  cs_real_3_t *gradst = nullptr;

  cs_real_t *df_limiter = nullptr;

  cs_real_t *gweight = nullptr;

  cs_real_t  *v_slope_test = cs_get_v_slope_test(f_id,  eqp);

  /* Internal coupling variables */
  cs_real_t *pvar_local = nullptr;
  cs_real_t *pvar_distant = nullptr;
  cs_real_t *df_limiter_local = nullptr;
  int coupling_id = -1;
  cs_lnum_t n_local = 0, n_distant = 0;
  const cs_lnum_t *faces_local = nullptr, *faces_distant = nullptr;
  cs_internal_coupling_t *cpl = nullptr;

  /* Initialization */

  /* Allocate work arrays */

  BFT_MALLOC(grad, n_cells_ext, cs_real_3_t);

  /* Choose gradient type */

  cs_halo_type_t halo_type = CS_HALO_STANDARD;
  cs_gradient_type_t gradient_type = CS_GRADIENT_GREEN_ITER;

  cs_gradient_type_by_imrgra(imrgra,
                             &gradient_type,
                             &halo_type);

  /* Handle cases where only the previous values (already synchronized)
     or current values are provided */

  if (pvar != nullptr)
    cs_sync_scalar_halo(m, halo_type, pvar);
  if (pvara == nullptr)
    pvara = (const cs_real_t *)pvar;

  const cs_real_t  *restrict _pvar = (pvar != nullptr) ? pvar : pvara;

  /* Limiters */

  if (f_id != -1) {
    f = cs_field_by_id(f_id);

    int df_limiter_id =
      cs_field_get_key_int(f, cs_field_key_id("diffusion_limiter_id"));
    if (df_limiter_id > -1)
      df_limiter = cs_field_by_id(df_limiter_id)->val;

    snprintf(var_name, 63, "%s", f->name);
  }
  else if (isstpp > 1) {
    bft_error(__FILE__, __LINE__, 0,
              _("invalid value of isstpp for a work array"));
  }
  else {
    strncpy(var_name, "[scalar convection-diffusion]", 63);
  }
  var_name[63] = '\0';

  if (iwarnp >= 2) {
    if (ischcp == 1) {
      bft_printf(
        _(" %s: Convection in centered blending with %f percent of upwind\n"),
        var_name, (1.-blencp)*100.);
    }
    else {
      bft_printf(
        _(" %s: Convection in 2nd order blending with %f percent of upwind\n"),
        var_name, (1.-blencp)*100.);
    }
  }

  iupwin = (blencp > 0.) ? 0 : 1;

  if (icoupl > 0) {
    assert(f_id != -1);
    const int coupling_key_id = cs_field_key_id("coupling_entity");
    coupling_id = cs_field_get_key_int(f, coupling_key_id);
    cpl = cs_internal_coupling_by_id(coupling_id);
    cs_internal_coupling_coupled_faces(cpl,
                                       &n_local,
                                       &faces_local,
                                       &n_distant,
                                       &faces_distant);
  }

  /* Compute the balance with reconstruction */

  /* Compute the gradient of the variable */

  /* The gradient (grad) is used in the flux reconstruction and the slope test.
     Thus we must compute it:
         - when we have diffusion and we reconstruct the fluxes,
         - when the convection scheme is the legacy SOLU,
         - when we have convection, we are not in pure upwind
           and we reconstruct the fluxes,
         - when we have convection, we are not in pure upwind
           and we have not shunted the slope test,
         - when we use NVD / TVD schemes.
  */

  bool is_ischcp
    = (   (xcpp != nullptr && ischcp == 0)
       || (xcpp == nullptr && (ischcp == 0 || ischcp == 3 || ischcp == 4)));

  if (   (idiffp != 0 && ircflp == 1)
      || (   iconvp != 0 && iupwin == 0
          && (ircflp == 1 || isstpp == 0 || is_ischcp))) {

    if (f_id != -1) {
      /* Get the calculation option from the field */
      if (f->type & CS_FIELD_VARIABLE && eqp.iwgrec == 1) {
        if (eqp.idiff > 0) {
          int key_id = cs_field_key_id("gradient_weighting_id");
          int diff_id = cs_field_get_key_int(f, key_id);
          if (diff_id > -1) {
            cs_field_t *weight_f = cs_field_by_id(diff_id);
            gweight = weight_f->val;
            w_stride = weight_f->dim;
            cs_field_synchronize(weight_f, halo_type);
          }
        }
      }
    }

    cs_gradient_scalar_synced_input(var_name,
                                    gradient_type,
                                    halo_type,
                                    inc,
                                    nswrgp,
                                    0, /* hyd_p_flag */
                                    w_stride,
                                    iwarnp,
                                    imligp,
                                    epsrgp,
                                    climgp,
                                    nullptr, /* f_ext exterior force */
                                    bc_coeffs,
                                    _pvar,
                                    gweight, /* Weighted gradient */
                                    cpl,
                                    grad);

  }
  else {

#   pragma omp parallel for
    for (cs_lnum_t cell_id = 0; cell_id < n_cells_ext; cell_id++) {
      grad[cell_id][0] = 0.;
      grad[cell_id][1] = 0.;
      grad[cell_id][2] = 0.;
    }
  }

  /* Compute gradients used in convection schemes */

  if (iconvp > 0 && iupwin == 0) {

    /* Compute cell gradient used in slope test */
    if (isstpp == 0) {

      BFT_MALLOC(gradst, n_cells_ext, cs_real_3_t);

#     pragma omp parallel for
      for (cs_lnum_t cell_id = 0; cell_id < n_cells_ext; cell_id++) {
        gradst[cell_id][0] = 0.;
        gradst[cell_id][1] = 0.;
        gradst[cell_id][2] = 0.;
      }

      cs_slope_test_gradient(f_id,
                             ctx,
                             inc,
                             halo_type,
                             (const cs_real_3_t *)grad,
                             gradst,
                             _pvar,
                             bc_coeffs,
                             i_massflux);

    }

    /* Pure SOLU scheme */
    if (ischcp == 2 || (xcpp != nullptr && ischcp == 4)) {

      BFT_MALLOC(gradup, n_cells_ext, cs_real_3_t);

#     pragma omp parallel for
      for (cs_lnum_t cell_id = 0; cell_id < n_cells_ext; cell_id++) {
        gradup[cell_id][0] = 0.;
        gradup[cell_id][1] = 0.;
        gradup[cell_id][2] = 0.;
      }

      cs_upwind_gradient(f_id,
                         ctx,
                         inc,
                         halo_type,
                         bc_coeffs,
                         i_massflux,
                         b_massflux,
                         _pvar,
                         gradup);

    }

  }

  /* ======================================================================
    ---> Contribution from interior faces
    ======================================================================*/

  cs_gnum_t n_upwind = 0;

  if (n_cells_ext>n_cells) {
#   pragma omp parallel for if(n_cells_ext - n_cells > CS_THR_MIN)
    for (cs_lnum_t cell_id = n_cells; cell_id < n_cells_ext; cell_id++) {
      rhs[cell_id] = 0.;
    }
  }

  /* --> Pure upwind flux
    =====================*/

  if (iupwin == 1) {

    for (int g_id = 0; g_id < n_i_groups; g_id++) {
#       pragma omp parallel for reduction(+:n_upwind)
      for (int t_id = 0; t_id < n_i_threads; t_id++) {
        for (cs_lnum_t face_id = i_group_index[(t_id*n_i_groups + g_id)*2];
             face_id < i_group_index[(t_id*n_i_groups + g_id)*2 + 1];
             face_id++) {

          cs_lnum_t ii = i_face_cells[face_id][0];
          cs_lnum_t jj = i_face_cells[face_id][1];

          if (xcpp != nullptr) {
            cpi = xcpp[ii];
            cpj = xcpp[jj];
          }

          /* in parallel, face will be counted by one and only one rank */
          if (ii < n_cells) {
            n_upwind++;
          }

          cs_real_2_t fluxij = {0.,0.};

          cs_real_t pifri, pjfri, pifrj, pjfrj;
          cs_real_t pip, pjp, pipr, pjpr;

          cs_real_t bldfrp = (cs_real_t) ircflp;
          /* Local limitation of the reconstruction */
          if (df_limiter != nullptr && ircflp > 0)
            bldfrp = cs_math_fmax(cs_math_fmin(df_limiter[ii], df_limiter[jj]), 0.);

          cs_i_cd_steady_upwind(bldfrp,
                                relaxp,
                                diipf[face_id],
                                djjpf[face_id],
                                grad[ii],
                                grad[jj],
                                _pvar[ii],
                                _pvar[jj],
                                pvara[ii],
                                pvara[jj],
                                &pifri,
                                &pifrj,
                                &pjfri,
                                &pjfrj,
                                &pip,
                                &pjp,
                                &pipr,
                                &pjpr);

          cs_i_conv_flux(iconvp,
                         1.,
                         1,
                         _pvar[ii],
                         _pvar[jj],
                         pifri,
                         pifrj,
                         pjfri,
                         pjfrj,
                         i_massflux[face_id],
                         cpi,
                         cpj,
                         fluxij);

          cs_i_diff_flux(idiffp,
                         1.,
                         pip,
                         pjp,
                         pipr,
                         pjpr,
                         i_visc[face_id],
                         fluxij);

          rhs[ii] -= fluxij[0];
          rhs[jj] += fluxij[1];

        }
      }
    }

    /* --> Flux with no slope test or Min/Max Beta limiter
       ====================================================*/

  }
  else if (isstpp == 1 || isstpp == 2) {

    if (ischcp < 0 || ischcp > 4) {
      bft_error(__FILE__, __LINE__, 0,
                _("invalid value of ischcv"));
    }

    for (int g_id = 0; g_id < n_i_groups; g_id++) {
#       pragma omp parallel for
      for (int t_id = 0; t_id < n_i_threads; t_id++) {
        for (cs_lnum_t face_id = i_group_index[(t_id*n_i_groups + g_id)*2];
             face_id < i_group_index[(t_id*n_i_groups + g_id)*2 + 1];
             face_id++) {

          cs_lnum_t ii = i_face_cells[face_id][0];
          cs_lnum_t jj = i_face_cells[face_id][1];

          if (xcpp != nullptr) {
            cpi = xcpp[ii];
            cpj = xcpp[jj];
          }

          cs_real_2_t fluxij = {0.,0.};

          cs_real_t pifri, pjfri, pifrj, pjfrj;
          cs_real_t pip, pjp, pipr, pjpr;

          cs_real_t bldfrp = (cs_real_t) ircflp;
          /* Local limitation of the reconstruction */
          if (df_limiter != nullptr && ircflp > 0)
            bldfrp = cs_math_fmax(cs_math_fmin(df_limiter[ii],
                                               df_limiter[jj]), 0.);

          cs_i_cd_steady(bldfrp,
                         ischcp,
                         relaxp,
                         blencp,
                         weight[face_id],
                         cell_cen[ii],
                         cell_cen[jj],
                         i_face_cog[face_id],
                         diipf[face_id],
                         djjpf[face_id],
                         grad[ii],
                         grad[jj],
                         gradup[ii],
                         gradup[jj],
                         _pvar[ii],
                         _pvar[jj],
                         pvara[ii],
                         pvara[jj],
                         &pifri,
                         &pifrj,
                         &pjfri,
                         &pjfrj,
                         &pip,
                         &pjp,
                         &pipr,
                         &pjpr);

          cs_i_conv_flux(iconvp,
                         1.,
                         1,
                         _pvar[ii],
                         _pvar[jj],
                         pifri,
                         pifrj,
                         pjfri,
                         pjfrj,
                         i_massflux[face_id],
                         cpi,
                         cpj,
                         fluxij);

          cs_i_diff_flux(idiffp,
                         1.,
                         pip,
                         pjp,
                         pipr,
                         pjpr,
                         i_visc[face_id],
                         fluxij);

          rhs[ii] -= fluxij[0];
          rhs[jj] += fluxij[1];

        }
      }
    }

    /* --> Flux with slope test
       ============================================*/

  }
  else { /* isstpp = 0 */

    if (ischcp < 0 || ischcp > 2) {
      bft_error(__FILE__, __LINE__, 0,
                _("invalid value of ischcv"));
    }

    for (int g_id = 0; g_id < n_i_groups; g_id++) {
#       pragma omp parallel for reduction(+:n_upwind)
      for (int t_id = 0; t_id < n_i_threads; t_id++) {
        for (cs_lnum_t face_id = i_group_index[(t_id*n_i_groups + g_id)*2];
             face_id < i_group_index[(t_id*n_i_groups + g_id)*2 + 1];
             face_id++) {

          cs_lnum_t ii = i_face_cells[face_id][0];
          cs_lnum_t jj = i_face_cells[face_id][1];

          if (xcpp != nullptr) {
            cpi = xcpp[ii];
            cpj = xcpp[jj];
          }

          cs_real_2_t fluxij = {0., 0.};

          bool upwind_switch = false;
          cs_real_t pifri, pjfri, pifrj, pjfrj;
          cs_real_t pip, pjp, pipr, pjpr;

          cs_real_t bldfrp = (cs_real_t) ircflp;
          /* Local limitation of the reconstruction */
          if (df_limiter != nullptr && ircflp > 0)
            bldfrp = cs_math_fmax(cs_math_fmin(df_limiter[ii], df_limiter[jj]),
                                  0.);

          cs_i_cd_steady_slope_test(&upwind_switch,
                                    iconvp,
                                    bldfrp,
                                    ischcp,
                                    relaxp,
                                    blencp,
                                    blend_st,
                                    weight[face_id],
                                    i_dist[face_id],
                                    cell_cen[ii],
                                    cell_cen[jj],
                                    i_face_u_normal[face_id],
                                    i_face_cog[face_id],
                                    diipf[face_id],
                                    djjpf[face_id],
                                    i_massflux[face_id],
                                    grad[ii],
                                    grad[jj],
                                    gradup[ii],
                                    gradup[jj],
                                    gradst[ii],
                                    gradst[jj],
                                    _pvar[ii],
                                    _pvar[jj],
                                    pvara[ii],
                                    pvara[jj],
                                    &pifri,
                                    &pifrj,
                                    &pjfri,
                                    &pjfrj,
                                    &pip,
                                    &pjp,
                                    &pipr,
                                    &pjpr);

          cs_i_conv_flux(iconvp,
                         1.,
                         1,
                         _pvar[ii],
                         _pvar[jj],
                         pifri,
                         pifrj,
                         pjfri,
                         pjfrj,
                         i_massflux[face_id],
                         cpi,
                         cpj,
                         fluxij);

          cs_i_diff_flux(idiffp,
                         1.,
                         pip,
                         pjp,
                         pipr,
                         pjpr,
                         i_visc[face_id],
                         fluxij);

          if (upwind_switch) {

            /* in parallel, face will be counted by one and only one rank */
            if (ii < n_cells)
              n_upwind++;
            if (v_slope_test != nullptr) {
              v_slope_test[ii] += std::abs(i_massflux[face_id]) / cell_vol[ii];
              v_slope_test[jj] += std::abs(i_massflux[face_id]) / cell_vol[jj];
            }

          }

          rhs[ii] -= fluxij[0];
          rhs[jj] += fluxij[1];

        }
      }
    }

  } /* End test on pure upwind */

  if (iwarnp >= 2 && iconvp == 1) {

    /* Sum number of clippings */
    cs_parall_counter(&n_upwind, 1);

    bft_printf(_(" %s: %llu Faces with upwind on %llu interior faces\n"),
               var_name, (unsigned long long)n_upwind,
               (unsigned long long)m->n_g_i_c_faces);
  }

  /* ======================================================================
    ---> Contribution from boundary faces
    ======================================================================*/

  /* Boundary convective flux are all computed with an upwind scheme */
  if (icvflb == false || xcpp != nullptr) {

#     pragma omp parallel for if(m->n_b_faces > CS_THR_MIN)
    for (int t_id = 0; t_id < n_b_threads; t_id++) {
      for (cs_lnum_t face_id = b_group_index[t_id*2];
           face_id < b_group_index[t_id*2 + 1];
           face_id++) {

        cs_lnum_t ii = b_face_cells[face_id];

        if (xcpp != nullptr)
          cpi = xcpp[ii];

        cs_real_t fluxi = 0.;
        cs_real_t pir, pipr;

        cs_real_t bldfrp = (cs_real_t) ircflb;
        /* Local limitation of the reconstruction */
        if (df_limiter != nullptr && ircflb > 0)
          bldfrp = cs_math_fmax(df_limiter[ii], 0.);

        cs_b_cd_steady(bldfrp,
                       relaxp,
                       diipb[face_id],
                       grad[ii],
                       _pvar[ii],
                       pvara[ii],
                       &pir,
                       &pipr);

        cs_b_upwind_flux(iconvp,
                         1.,
                         1,
                         inc,
                         bc_type[face_id],
                         _pvar[ii],
                         pir,
                         pipr,
                         coefap[face_id],
                         coefbp[face_id],
                         b_massflux[face_id],
                         cpi,
                         &fluxi);

        cs_b_diff_flux(idiffp,
                       1., /* thetap */
                       inc,
                       pipr,
                       cofafp[face_id],
                       cofbfp[face_id],
                       b_visc[face_id],
                       &fluxi);

        rhs[ii] -= fluxi;

      }
    }

    /* The scalar is internal_coupled and an implicit contribution
     * is required */
    if (icoupl > 0) {
      /* Prepare data for sending */
      BFT_MALLOC(pvar_distant, n_distant, cs_real_t);

      for (cs_lnum_t ii = 0; ii < n_distant; ii++) {
        cs_lnum_t face_id = faces_distant[ii];
        cs_lnum_t jj = b_face_cells[face_id];
        cs_real_t pip, pipr;

        cs_real_t bldfrp = (cs_real_t) ircflb;
        /* Local limitation of the reconstruction */
        if (df_limiter != nullptr && ircflb > 0)
          bldfrp = cs_math_fmax(df_limiter[jj], 0.);

        cs_b_cd_steady(bldfrp,
                       relaxp,
                       diipb[face_id],
                       grad[jj],
                       _pvar[jj],
                       pvara[jj],
                       &pip,
                       &pipr);
        pvar_distant[ii] = pipr;
      }

      /* Receive data */
      BFT_MALLOC(pvar_local, n_local, cs_real_t);
      cs_internal_coupling_exchange_var(cpl,
                                        1, /* Dimension */
                                        pvar_distant,
                                        pvar_local);

      /* Exchange diffusion limiter */
      if (df_limiter != nullptr) {
        BFT_MALLOC(df_limiter_local, n_local, cs_real_t);
        cs_internal_coupling_exchange_var(cpl,
                                          1, /* Dimension */
                                          df_limiter,
                                          df_limiter_local);
      }

      /* Flux contribution */
      assert(f != nullptr);
      cs_real_t *hintp = f->bc_coeffs->hint;
      cs_real_t *hextp = f->bc_coeffs->rcodcl2;
      for (cs_lnum_t ii = 0; ii < n_local; ii++) {
        cs_lnum_t face_id = faces_local[ii];
        cs_lnum_t jj = b_face_cells[face_id];
        cs_real_t surf = b_face_surf[face_id];
        cs_real_t pip, pipr, pjpr;
        cs_real_t fluxi = 0.;

        cs_real_t bldfrp = (cs_real_t) ircflb;
        /* Local limitation of the reconstruction */
        if (df_limiter != nullptr && ircflb > 0)
          bldfrp = cs_math_fmax(cs_math_fmin(df_limiter_local[ii],
                                             df_limiter[jj]),
                                0.);

        cs_b_cd_steady(bldfrp,
                       relaxp,
                       diipb[face_id],
                       grad[jj],
                       _pvar[jj],
                       pvara[jj],
                       &pip,
                       &pipr);

        pjpr = pvar_local[ii];

        cs_real_t hint = hintp[face_id];
        cs_real_t hext = hextp[face_id];
        cs_real_t heq = _calc_heq(hint, hext)*surf;

        cs_b_diff_flux_coupling(idiffp,
                                pipr,
                                pjpr,
                                heq,
                                &fluxi);

        rhs[jj] -= thetap * fluxi;
      }

      BFT_FREE(pvar_local);
      /* Sending structures are no longer needed */
      BFT_FREE(pvar_distant);
      if (df_limiter != nullptr)
        BFT_FREE(df_limiter_local);
    }

    /* Boundary convective flux is imposed at some faces
       (tagged in icvfli array) */
  }
  else if (icvflb && xcpp == nullptr) {

    /* Retrieve the value of the convective flux to be imposed */
    if (f_id != -1) {
      coface = f->bc_coeffs->ac;
      cofbce = f->bc_coeffs->bc;
    }
    else {
      bft_error(__FILE__, __LINE__, 0,
                _("invalid value of icvflb and f_id"));
    }

#     pragma omp parallel for if(m->n_b_faces > CS_THR_MIN)
    for (int t_id = 0; t_id < n_b_threads; t_id++) {
      for (cs_lnum_t face_id = b_group_index[t_id*2];
           face_id < b_group_index[t_id*2 + 1];
           face_id++) {

        cs_lnum_t ii = b_face_cells[face_id];

        cs_real_t fluxi = 0.;
        cs_real_t pir, pipr;

        cs_real_t bldfrp = (cs_real_t) ircflb;
        /* Local limitation of the reconstruction */
        if (df_limiter != nullptr && ircflb > 0)
          bldfrp = cs_math_fmax(df_limiter[ii], 0.);

        cs_b_cd_steady(bldfrp,
                       relaxp,
                       diipb[face_id],
                       grad[ii],
                       _pvar[ii],
                       pvara[ii],
                       &pir,
                       &pipr);

        cs_b_imposed_conv_flux(iconvp,
                               1.,
                               1,
                               inc,
                               bc_type[face_id],
                               icvfli[face_id],
                               _pvar[ii],
                               pir,
                               pipr,
                               coefap[face_id],
                               coefbp[face_id],
                               coface[face_id],
                               cofbce[face_id],
                               b_massflux[face_id],
                               1., /* xcpp */
                               &fluxi);

        cs_b_diff_flux(idiffp,
                       1., /* thetap */
                       inc,
                       pipr,
                       cofafp[face_id],
                       cofbfp[face_id],
                       b_visc[face_id],
                       &fluxi);

        rhs[ii] -= fluxi;

      }
    }
  }

  /* Free memory */
  BFT_FREE(grad);
  BFT_FREE(gradup);
  BFT_FREE(gradst);

}

/*----------------------------------------------------------------------------*/
/*!
 * \brief Update face flux with convection contribution of a standard transport
 * equation of a scalar field \f$ \varia \f$.
 *
 * <a name="cs_face_convection_scalar"></a>
 *
 * \f[
 * C_\ij = \dot{m}_\ij \left( \varia_\fij - \varia_\celli \right)
 * \f]
 *
 * \param[in]     f_id          pointer to field id, or nullptr
 * \param[in]     eqp           equation parameters
 * \param[in]     icvflb        global indicator of boundary convection flux
 *                               - 0 upwind scheme at all boundary faces
 *                               - 1 imposed flux at some boundary faces
 * \param[in]     inc           indicator
 *                               - 0 when solving an increment
 *                               - 1 otherwise
 * \param[in]     imasac        take mass accumulation into account?
 * \param[in]     pvar          solved variable (current time step)
 * \param[in]     pvara         solved variable (previous time step)
 * \param[in]     icvfli        boundary face indicator array of convection flux
 *                               - 0 upwind scheme
 *                               - 1 imposed flux
 * \param[in]     bc_coeffs     boundary condition structure for the variable
 * \param[in]     i_massflux    mass flux at interior faces
 * \param[in]     b_massflux    mass flux at boundary faces
 * \param[in,out] i_conv_flux   scalar convection flux at interior faces
 * \param[in,out] b_conv_flux   scalar convection flux at boundary faces
 */
/*----------------------------------------------------------------------------*/

static void
_face_convection_scalar_steady(const cs_field_t           *f,
                               const cs_equation_param_t   eqp,
                               int                         icvflb,
                               int                         inc,
                               cs_real_t         *restrict pvar,
                               const cs_real_t   *restrict pvara,
                               const int                   icvfli[],
                               const cs_field_bc_coeffs_t *bc_coeffs,
                               const cs_real_t             i_massflux[],
                               const cs_real_t             b_massflux[],
                               cs_real_t                   i_conv_flux[][2],
                               cs_real_t                   b_conv_flux[])
{

  cs_real_t *coefap = bc_coeffs->a;
  cs_real_t *coefbp = bc_coeffs->b;

  const int iconvp = eqp.iconv;
  const int nswrgp = eqp.nswrgr;
  const int imrgra = eqp.imrgra;
  const cs_gradient_limit_t imligp = (cs_gradient_limit_t)(eqp.imligr);
  const int ircflp = eqp.ircflu;
  const int ircflb = (ircflp > 0) ? eqp.b_diff_flux_rc : 0;
  const int ischcp = eqp.ischcv;
  const int isstpp = eqp.isstpc;
  const int iwarnp = eqp.verbosity;
  const int icoupl = eqp.icoupl;
  cs_nvd_type_t limiter_choice = CS_NVD_N_TYPES;
  const double blencp = eqp.blencv;
  const double blend_st = eqp.blend_st;
  const double epsrgp = eqp.epsrgr;
  const double climgp = eqp.climgr;
  const double relaxp = eqp.relaxv;

  const cs_mesh_t  *m = cs_glob_mesh;
  cs_mesh_quantities_t  *fvq = cs_glob_mesh_quantities;

  const cs_lnum_t n_cells = m->n_cells;
  const cs_lnum_t n_cells_ext = m->n_cells_with_ghosts;
  const int n_i_groups = m->i_face_numbering->n_groups;
  const int n_i_threads = m->i_face_numbering->n_threads;
  const int n_b_threads = m->b_face_numbering->n_threads;
  const cs_lnum_t *restrict i_group_index = m->i_face_numbering->group_index;
  const cs_lnum_t *restrict b_group_index = m->b_face_numbering->group_index;

  const cs_lnum_2_t *restrict i_face_cells = m->i_face_cells;
  const cs_lnum_t *restrict b_face_cells = m->b_face_cells;
  const cs_real_t *restrict weight = fvq->weight;
  const cs_real_t *restrict i_dist = fvq->i_dist;
  const cs_real_t *restrict cell_vol = fvq->cell_vol;
  const cs_real_3_t *restrict cell_cen
    = (const cs_real_3_t *)fvq->cell_cen;
  const cs_nreal_3_t *restrict i_face_u_normal  = fvq->i_face_u_normal;
  const cs_real_3_t *restrict i_face_cog
    = (const cs_real_3_t *)fvq->i_face_cog;
  const cs_rreal_3_t *restrict diipf = fvq->diipf;
  const cs_rreal_3_t *restrict djjpf = fvq->djjpf;
  const cs_rreal_3_t *restrict diipb = fvq->diipb;

  const int *bc_type = cs_glob_bc_type;

  /* Local variables */

  char var_name[64];
  const int f_id = (f != nullptr) ? f->id : -1;

  /* Parallel or device dispatch */
  cs_dispatch_context ctx;
  ctx.set_use_gpu(false);  /* steady case not ported to GPU */

  int w_stride = 1;

  cs_real_t *coface = nullptr, *cofbce = nullptr;

  cs_real_3_t *grad;
  cs_real_3_t *gradup = nullptr;
  cs_real_3_t *gradst = nullptr;

  cs_real_t *local_min = nullptr;
  cs_real_t *local_max = nullptr;
  cs_real_t *courant = nullptr;

  cs_real_t *df_limiter = nullptr;

  cs_real_t *gweight = nullptr;

  const int key_lim_choice = cs_field_key_id("limiter_choice");

  cs_real_t  *v_slope_test = cs_get_v_slope_test(f_id,  eqp);

  /* Internal coupling variables */
  int coupling_id;
  cs_internal_coupling_t *cpl = nullptr;

  /* Allocate work arrays */

  BFT_MALLOC(grad, n_cells_ext, cs_real_3_t);

  /* Choose gradient type */

  cs_halo_type_t halo_type = CS_HALO_STANDARD;
  cs_gradient_type_t gradient_type = CS_GRADIENT_GREEN_ITER;

  cs_gradient_type_by_imrgra(imrgra,
                             &gradient_type,
                             &halo_type);

  /* Handle cases where only the previous values (already synchronized)
     or current values are provided */

  if (pvar != nullptr)
    cs_sync_scalar_halo(m, halo_type, pvar);
  if (pvara == nullptr)
    pvara = (const cs_real_t *)pvar;

  const cs_real_t  *restrict _pvar = (pvar != nullptr) ? pvar : pvara;

  /* Slope limiters */

  if (f_id != -1) {
    f = cs_field_by_id(f_id);

    /* NVD/TVD limiters */
    if (ischcp == 4) {
      limiter_choice = (cs_nvd_type_t)cs_field_get_key_int(f, key_lim_choice);
      BFT_MALLOC(local_max, n_cells_ext, cs_real_t);
      BFT_MALLOC(local_min, n_cells_ext, cs_real_t);
      cs_field_local_extrema_scalar(f_id,
                                    halo_type,
                                    local_max,
                                    local_min);
      if (limiter_choice >= CS_NVD_VOF_HRIC) {
        BFT_MALLOC(courant, n_cells_ext, cs_real_t);
        cs_cell_courant_number(f, ctx, courant);
      }
    }

    int df_limiter_id =
      cs_field_get_key_int(f, cs_field_key_id("diffusion_limiter_id"));
    if (df_limiter_id > -1)
      df_limiter = cs_field_by_id(df_limiter_id)->val;

    snprintf(var_name, 63, "%s", f->name);
  }
  else if (isstpp > 1) {
    bft_error(__FILE__, __LINE__, 0,
              _("invalid value of isstpp for a work array"));
  }
  else {
    strncpy(var_name, "[scalar face flux from convection]", 63);
  }
  var_name[63] = '\0';

  if (iwarnp >= 2) {
    if (ischcp == 1) {
      bft_printf(
        _(" %s: Convection in centered blending with %f percent of upwind\n"),
        var_name, (1.-blencp)*100.);
    }
    else {
      bft_printf(
        _(" %s: Convection in 2nd order blending with %f percent of upwind\n"),
        var_name, (1.-blencp)*100.);
    }
  }

  bool pure_upwind = (blencp > 0.) ? false : true;

  if (icoupl > 0) {
    assert(f_id != -1);
    const int coupling_key_id = cs_field_key_id("coupling_entity");
    coupling_id = cs_field_get_key_int(f, coupling_key_id);
    cpl = cs_internal_coupling_by_id(coupling_id);
  }

  /* Compute the balance with reconstruction */

  /* Compute the gradient of the variable */

  /* The gradient (grad) is used in the flux reconstruction and the slope test.
     Thus we must compute it:
         - when the convection scheme is the legacy SOLU,
         - when we have convection, we are not in pure upwind
           and we reconstruct the fluxes,
         - when we have convection, we are not in pure upwind
           and we have not shunted the slope test,
         - when we use NVD / TVD schemes.
  */

  if (   iconvp != 0 && pure_upwind == false
      && (ischcp == 0 || ircflp == 1 || isstpp == 0 || ischcp == 4)) {

    if (f_id != -1) {
      /* Get the calculation option from the field */
      if (f->type & CS_FIELD_VARIABLE && eqp.iwgrec == 1) {
        if (eqp.idiff > 0) {
          int key_id = cs_field_key_id("gradient_weighting_id");
          int diff_id = cs_field_get_key_int(f, key_id);
          if (diff_id > -1) {
            cs_field_t *weight_f = cs_field_by_id(diff_id);
            gweight = weight_f->val;
            w_stride = weight_f->dim;
            cs_field_synchronize(weight_f, halo_type);
          }
        }
      }
    }

    cs_gradient_scalar_synced_input(var_name,
                                    gradient_type,
                                    halo_type,
                                    inc,
                                    nswrgp,
                                    0, /* hyd_p_flag */
                                    w_stride,
                                    iwarnp,
                                    imligp,
                                    epsrgp,
                                    climgp,
                                    nullptr, /* f_ext exterior force */
                                    bc_coeffs,
                                    _pvar,
                                    gweight, /* Weighted gradient */
                                    cpl,
                                    grad);

  }
  else {

#   pragma omp parallel for
    for (cs_lnum_t cell_id = 0; cell_id < n_cells_ext; cell_id++) {
      grad[cell_id][0] = 0.;
      grad[cell_id][1] = 0.;
      grad[cell_id][2] = 0.;
    }
  }

  /* Compute gradients used in convection schemes */

  if (iconvp > 0 && pure_upwind == false) {

    /* Compute cell gradient used in slope test */
    if (isstpp == 0) {

      BFT_MALLOC(gradst, n_cells_ext, cs_real_3_t);

#     pragma omp parallel for
      for (cs_lnum_t cell_id = 0; cell_id < n_cells_ext; cell_id++) {
        gradst[cell_id][0] = 0.;
        gradst[cell_id][1] = 0.;
        gradst[cell_id][2] = 0.;
      }

      cs_slope_test_gradient(f_id,
                             ctx,
                             inc,
                             halo_type,
                             (const cs_real_3_t *)grad,
                             gradst,
                             _pvar,
                             bc_coeffs,
                             i_massflux);

    }

    /* Pure SOLU scheme */
    if (ischcp == 2) {

      BFT_MALLOC(gradup, n_cells_ext, cs_real_3_t);

#     pragma omp parallel for
      for (cs_lnum_t cell_id = 0; cell_id < n_cells_ext; cell_id++) {
        gradup[cell_id][0] = 0.;
        gradup[cell_id][1] = 0.;
        gradup[cell_id][2] = 0.;
      }

      cs_upwind_gradient(f_id,
                         ctx,
                         inc,
                         halo_type,
                         bc_coeffs,
                         i_massflux,
                         b_massflux,
                         _pvar,
                         gradup);

    }

  }

  /* ======================================================================
    ---> Contribution from interior faces
    ======================================================================*/

  cs_gnum_t n_upwind = 0;

  /* --> Pure upwind flux
    =====================*/

  if (pure_upwind) {

    for (int g_id = 0; g_id < n_i_groups; g_id++) {
#       pragma omp parallel for reduction(+:n_upwind)
      for (int t_id = 0; t_id < n_i_threads; t_id++) {
        for (cs_lnum_t face_id = i_group_index[(t_id*n_i_groups + g_id)*2];
             face_id < i_group_index[(t_id*n_i_groups + g_id)*2 + 1];
             face_id++) {

          cs_lnum_t ii = i_face_cells[face_id][0];
          cs_lnum_t jj = i_face_cells[face_id][1];

          /* in parallel, face will be counted by one and only one rank */
          if (ii < n_cells) {
            n_upwind++;
          }

          cs_real_t pifri, pjfri, pifrj, pjfrj;
          cs_real_t pip, pjp, pipr, pjpr;

          cs_real_t bldfrp = (cs_real_t) ircflp;
          /* Local limitation of the reconstruction */
          if (df_limiter != nullptr && ircflp > 0)
            bldfrp = cs_math_fmax(cs_math_fmin(df_limiter[ii], df_limiter[jj]), 0.);

          cs_i_cd_steady_upwind(bldfrp,
                                relaxp,
                                diipf[face_id],
                                djjpf[face_id],
                                grad[ii],
                                grad[jj],
                                _pvar[ii],
                                _pvar[jj],
                                pvara[ii],
                                pvara[jj],
                                &pifri,
                                &pifrj,
                                &pjfri,
                                &pjfrj,
                                &pip,
                                &pjp,
                                &pipr,
                                &pjpr);

          cs_i_conv_flux(iconvp,
                         1.,
                         1,
                         _pvar[ii],
                         _pvar[jj],
                         pifri,
                         pifrj,
                         pjfri,
                         pjfrj,
                         i_massflux[face_id],
                         1., /* xcpp */
                         1., /* xcpp */
                         i_conv_flux[face_id]);
        }
      }
    }
  }

  /* --> Flux with no slope test or Min/Max Beta limiter
    ====================================================*/

  else if (isstpp == 1 || isstpp == 2) {

    if (ischcp < 0 || ischcp > 4) {
      bft_error(__FILE__, __LINE__, 0,
                _("invalid value of ischcv"));
    }

    for (int g_id = 0; g_id < n_i_groups; g_id++) {
#       pragma omp parallel for
      for (int t_id = 0; t_id < n_i_threads; t_id++) {
        for (cs_lnum_t face_id = i_group_index[(t_id*n_i_groups + g_id)*2];
             face_id < i_group_index[(t_id*n_i_groups + g_id)*2 + 1];
             face_id++) {

          cs_lnum_t ii = i_face_cells[face_id][0];
          cs_lnum_t jj = i_face_cells[face_id][1];

            cs_real_t pifri, pjfri, pifrj, pjfrj;
            cs_real_t pip, pjp, pipr, pjpr;

            cs_real_t bldfrp = (cs_real_t) ircflp;
            /* Local limitation of the reconstruction */
            if (df_limiter != nullptr && ircflp > 0)
              bldfrp = cs_math_fmax(cs_math_fmin(df_limiter[ii], df_limiter[jj]),
                                    0.);

            cs_i_cd_steady(bldfrp,
                           ischcp,
                           relaxp,
                           blencp,
                           weight[face_id],
                           cell_cen[ii],
                           cell_cen[jj],
                           i_face_cog[face_id],
                           diipf[face_id],
                           djjpf[face_id],
                           grad[ii],
                           grad[jj],
                           gradup[ii],
                           gradup[jj],
                           _pvar[ii],
                           _pvar[jj],
                           pvara[ii],
                           pvara[jj],
                           &pifri,
                           &pifrj,
                           &pjfri,
                           &pjfrj,
                           &pip,
                           &pjp,
                           &pipr,
                           &pjpr);

            cs_i_conv_flux(iconvp,
                           1.,
                           1,
                           _pvar[ii],
                           _pvar[jj],
                           pifri,
                           pifrj,
                           pjfri,
                           pjfrj,
                           i_massflux[face_id],
                           1., /* xcpp */
                           1., /* xcpp */
                           i_conv_flux[face_id]);

        }
      }
    }

    /* --> Flux with slope test or NVD/TVD limiter
    ============================================*/

  }
  else { /* isstpp = 0 */

    if (ischcp < 0 || ischcp > 2) {
      bft_error(__FILE__, __LINE__, 0,
                _("invalid value of ischcv"));
    }

    for (int g_id = 0; g_id < n_i_groups; g_id++) {
#       pragma omp parallel for reduction(+:n_upwind)
      for (int t_id = 0; t_id < n_i_threads; t_id++) {
        for (cs_lnum_t face_id = i_group_index[(t_id*n_i_groups + g_id)*2];
             face_id < i_group_index[(t_id*n_i_groups + g_id)*2 + 1];
             face_id++) {

          cs_lnum_t ii = i_face_cells[face_id][0];
          cs_lnum_t jj = i_face_cells[face_id][1];

          bool upwind_switch = false;
          cs_real_t pifri, pjfri, pifrj, pjfrj;
          cs_real_t pip, pjp, pipr, pjpr;

          cs_real_t bldfrp = (cs_real_t) ircflp;
          /* Local limitation of the reconstruction */
          if (df_limiter != nullptr && ircflp > 0)
            bldfrp = cs_math_fmax(cs_math_fmin(df_limiter[ii], df_limiter[jj]),
                                  0.);

          cs_i_cd_steady_slope_test(&upwind_switch,
                                    iconvp,
                                    bldfrp,
                                    ischcp,
                                    relaxp,
                                    blencp,
                                    blend_st,
                                    weight[face_id],
                                    i_dist[face_id],
                                    cell_cen[ii],
                                    cell_cen[jj],
                                    i_face_u_normal[face_id],
                                    i_face_cog[face_id],
                                    diipf[face_id],
                                    djjpf[face_id],
                                    i_massflux[face_id],
                                    grad[ii],
                                    grad[jj],
                                    gradup[ii],
                                    gradup[jj],
                                    gradst[ii],
                                    gradst[jj],
                                    _pvar[ii],
                                    _pvar[jj],
                                    pvara[ii],
                                    pvara[jj],
                                    &pifri,
                                    &pifrj,
                                    &pjfri,
                                    &pjfrj,
                                    &pip,
                                    &pjp,
                                    &pipr,
                                    &pjpr);

          cs_i_conv_flux(iconvp,
                         1.,
                         1,
                         _pvar[ii],
                         _pvar[jj],
                         pifri,
                         pifrj,
                         pjfri,
                         pjfrj,
                         i_massflux[face_id],
                         1., /* xcpp */
                         1., /* xcpp */
                         i_conv_flux[face_id]);

          if (upwind_switch) {

            /* in parallel, face will be counted by one and only one rank */
            if (ii < n_cells)
              n_upwind++;
            if (v_slope_test != nullptr) {
              v_slope_test[ii] += std::abs(i_massflux[face_id]) / cell_vol[ii];
              v_slope_test[jj] += std::abs(i_massflux[face_id]) / cell_vol[jj];
            }

          }

        }
      }
    }

  } /* End pure_upwind */

  if (iwarnp >= 2 && iconvp == 1) {

    /* Sum number of clippings */
    cs_parall_counter(&n_upwind, 1);

    bft_printf(_(" %s: %llu Faces with upwind on %llu interior faces\n"),
               var_name, (unsigned long long)n_upwind,
               (unsigned long long)m->n_g_i_c_faces);
  }

  /* ======================================================================
    ---> Contribution from boundary faces
    ======================================================================*/

  /* Boundary convective flux are all computed with an upwind scheme */
  if (icvflb == 0) {

#     pragma omp parallel for if(m->n_b_faces > CS_THR_MIN)
    for (int t_id = 0; t_id < n_b_threads; t_id++) {
      for (cs_lnum_t face_id = b_group_index[t_id*2];
           face_id < b_group_index[t_id*2 + 1];
           face_id++) {

        cs_lnum_t ii = b_face_cells[face_id];

        cs_real_t pir, pipr;

        cs_real_t bldfrp = (cs_real_t) ircflb;
        /* Local limitation of the reconstruction */
        if (df_limiter != nullptr && ircflb > 0)
          bldfrp = cs_math_fmax(df_limiter[ii], 0.);

        cs_b_cd_steady(bldfrp,
                       relaxp,
                       diipb[face_id],
                       grad[ii],
                       _pvar[ii],
                       pvara[ii],
                       &pir,
                       &pipr);

        cs_b_upwind_flux(iconvp,
                         1.,
                         1,
                         inc,
                         bc_type[face_id],
                         _pvar[ii],
                         pir,
                         pipr,
                         coefap[face_id],
                         coefbp[face_id],
                         b_massflux[face_id],
                         1., /* xcpp */
                         &(b_conv_flux[face_id]));

      }
    }

  /* Boundary convective flux is imposed at some faces
     (tagged in icvfli array) */
  }
  else if (icvflb == 1) {

    /* Retrieve the value of the convective flux to be imposed */
    if (f_id != -1) {
      coface = f->bc_coeffs->ac;
      cofbce = f->bc_coeffs->bc;
    }
    else {
      bft_error(__FILE__, __LINE__, 0,
                _("invalid value of icvflb and f_id"));
    }

#     pragma omp parallel for if(m->n_b_faces > CS_THR_MIN)
    for (int t_id = 0; t_id < n_b_threads; t_id++) {
      for (cs_lnum_t face_id = b_group_index[t_id*2];
           face_id < b_group_index[t_id*2 + 1];
           face_id++) {

        cs_lnum_t ii = b_face_cells[face_id];

        cs_real_t pir, pipr;

        cs_real_t bldfrp = (cs_real_t) ircflb;
        /* Local limitation of the reconstruction */
        if (df_limiter != nullptr && ircflb > 0)
          bldfrp = cs_math_fmax(df_limiter[ii], 0.);

        cs_b_cd_steady(bldfrp,
                       relaxp,
                       diipb[face_id],
                       grad[ii],
                       _pvar[ii],
                       pvara[ii],
                       &pir,
                       &pipr);

        cs_b_imposed_conv_flux(iconvp,
                               1.,
                               1,
                               inc,
                               bc_type[face_id],
                               icvfli[face_id],
                               _pvar[ii],
                               pir,
                               pipr,
                               coefap[face_id],
                               coefbp[face_id],
                               coface[face_id],
                               cofbce[face_id],
                               b_massflux[face_id],
                               1., /* xcpp */
                               &(b_conv_flux[face_id]));

      }
    }
  }

  /* Free memory */
  BFT_FREE(grad);
  BFT_FREE(gradup);
  BFT_FREE(gradst);
  BFT_FREE(local_max);
  BFT_FREE(local_min);
  BFT_FREE(courant);
}

/*----------------------------------------------------------------------------*/
/*!
 * \brief Add the explicit part of the convection/diffusion terms of a
 * standard transport equation of a scalar field \f$ \varia \f$.
 *
 * More precisely, the right hand side \f$ Rhs \f$ is updated as
 * follows:
 * \f[
 * Rhs = Rhs - \sum_{\fij \in \Facei{\celli}}      \left(
 *        \dot{m}_\ij \left( \varia_\fij - \varia_\celli \right)
 *      - \mu_\fij \gradv_\fij \varia \cdot \vect{S}_\ij  \right)
 * \f]
 *
 * Warning:
 * - \f$ Rhs \f$ has already been initialized before calling bilsc2!
 * - mind the sign minus
 *
 * Please refer to the
 * <a href="../../theory.pdf#bilsc2"><b>bilsc2</b></a> section of the
 * theory guide for more informations.
 *
 * \param[in]     f             pointer to field
 * \param[in]     eqp           equation parameters
 * \param[in]     icvflb        global indicator of boundary convection flux
 *                               - 0 upwind scheme at all boundary faces
 *                               - 1 imposed flux at some boundary faces
 * \param[in]     inc           indicator
 *                               - 0 when solving an increment
 *                               - 1 otherwise
 * \param[in]     imasac        take mass accumulation into account?
 * \param[in]     pvar          solved variable (current time step)
 * \param[in]     pvara         solved variable (previous time step)
 * \param[in]     icvfli        boundary face indicator array of convection flux
 *                               - 0 upwind scheme
 *                               - 1 imposed flux
 * \param[in]     bc_coeffs     boundary condition structure for the variable
 * \param[in]     i_massflux    mass flux at interior faces
 * \param[in]     b_massflux    mass flux at boundary faces
 * \param[in]     i_visc        \f$ \mu_\fij \dfrac{S_\fij}{\ipf \jpf} \f$
 *                               at interior faces for the r.h.s.
 * \param[in]     b_visc        \f$ \mu_\fib \dfrac{S_\fib}{\ipf \centf} \f$
 *                               at border faces for the r.h.s.
 * \param[in]     xcpp          array of specific heat (\f$ C_p \f$), or nullptr
 * \param[in,out] rhs           right hand side \f$ \vect{Rhs} \f$
 */
/*----------------------------------------------------------------------------*/

template <bool is_thermal>
static void
_convection_diffusion_scalar_unsteady
  (const cs_field_t           *f,
   const cs_equation_param_t  &eqp,
   bool                        icvflb,
   int                         inc,
   int                         imasac,
   cs_real_t         *restrict pvar,
   const cs_real_t   *restrict pvara,
   const int                   icvfli[],
   const cs_field_bc_coeffs_t *bc_coeffs,
   const cs_real_t             i_massflux[],
   const cs_real_t             b_massflux[],
   const cs_real_t             i_visc[],
   const cs_real_t             b_visc[],
   const cs_real_t             xcpp[],
   cs_real_t         *restrict rhs)
{
  const cs_real_t *coefap = bc_coeffs->a;
  const cs_real_t *coefbp = bc_coeffs->b;
  const cs_real_t *cofafp = bc_coeffs->af;
  const cs_real_t *cofbfp = bc_coeffs->bf;

  const int iconvp = eqp.iconv;
  const int idiffp = eqp.idiff;
  const int nswrgp = eqp.nswrgr;
  const int imrgra = eqp.imrgra;
  const cs_gradient_limit_t imligp = (cs_gradient_limit_t)(eqp.imligr);
  const int ircflp = eqp.ircflu;
  const int ircflb = (ircflp > 0) ? eqp.b_diff_flux_rc : 0;
  const int ischcp = eqp.ischcv;
  const int isstpp = eqp.isstpc;
  const int iwarnp = eqp.verbosity;
  const int icoupl = eqp.icoupl;
  cs_nvd_type_t limiter_choice = CS_NVD_N_TYPES;
  const double blencp = eqp.blencv;
  const double blend_st = eqp.blend_st;
  const double epsrgp = eqp.epsrgr;
  const double climgp = eqp.climgr;
  const double thetap = eqp.theta;

  const cs_mesh_t  *m = cs_glob_mesh;
  cs_mesh_quantities_t  *fvq = cs_glob_mesh_quantities;

  const cs_lnum_t n_cells = m->n_cells;
  const cs_lnum_t n_cells_ext = m->n_cells_with_ghosts;
  const cs_lnum_t n_i_faces = m->n_i_faces;

  const cs_lnum_2_t *restrict i_face_cells = m->i_face_cells;
  const cs_lnum_t *restrict b_face_cells = m->b_face_cells;
  const cs_real_t *restrict weight = fvq->weight;
  const cs_real_t *restrict i_dist = fvq->i_dist;
  const cs_real_t *restrict b_face_surf = fvq->b_face_surf;
  const cs_real_t *restrict cell_vol = fvq->cell_vol;
  const cs_real_3_t *restrict cell_cen
    = (const cs_real_3_t *)fvq->cell_cen;
  const cs_nreal_3_t *restrict i_face_u_normal = fvq->i_face_u_normal;
  const cs_real_3_t *restrict i_face_cog
    = (const cs_real_3_t *)fvq->i_face_cog;
  const cs_rreal_3_t *restrict diipf = fvq->diipf;
  const cs_rreal_3_t *restrict djjpf = fvq->djjpf;
  const cs_rreal_3_t *restrict diipb = fvq->diipb;

  const int *bc_type = cs_glob_bc_type;

  /* Parallel or device dispatch */
  cs_dispatch_context ctx;
  cs_dispatch_sum_type_t i_sum_type = ctx.get_parallel_for_i_faces_sum_type(m);
  cs_dispatch_sum_type_t b_sum_type = ctx.get_parallel_for_b_faces_sum_type(m);

  /* Local variables */

  char var_name[64];
  const int f_id = (f != nullptr) ? f->id : -1;

  int w_stride = 1;

  bool pure_upwind = (blencp > 0.) ? false : true;
  cs_real_t *coface = nullptr, *cofbce = nullptr;

  cs_real_3_t *grad;
  cs_real_3_t *gradup = nullptr;
  cs_real_3_t *gradst = nullptr;

  cs_real_t *local_min = nullptr;
  cs_real_t *local_max = nullptr;
  cs_real_t *courant = nullptr;

  cs_real_t *cv_limiter = nullptr;
  cs_real_t *df_limiter = nullptr;

  cs_real_t *gweight = nullptr;

  const int key_lim_choice = cs_field_key_id("limiter_choice");

  cs_real_t  *v_slope_test = cs_get_v_slope_test(f_id,  eqp);

  /* Internal coupling variables */
  cs_real_t *pvar_local = nullptr;
  cs_real_t *pvar_distant = nullptr;
  cs_real_t *df_limiter_local = nullptr;
  int coupling_id = -1;
  cs_lnum_t n_local = 0, n_distant = 0;
  const cs_lnum_t *faces_local = nullptr, *faces_distant = nullptr;
  cs_internal_coupling_t *cpl = nullptr;

  /* Initialization */

  /* Allocate work arrays */

  CS_MALLOC_HD(grad, n_cells_ext, cs_real_3_t, cs_alloc_mode);

  /* Choose gradient type */

  cs_halo_type_t halo_type = CS_HALO_STANDARD;
  cs_gradient_type_t gradient_type = CS_GRADIENT_GREEN_ITER;

  cs_gradient_type_by_imrgra(imrgra,
                             &gradient_type,
                             &halo_type);

  /* Handle cases where only the previous values (already synchronized)
     or current values are provided */

  if (pvar != nullptr)
    cs_sync_scalar_halo(m, halo_type, pvar);
  if (pvara == nullptr)
    pvara = (const cs_real_t *)pvar;

  const cs_real_t  *restrict _pvar = (pvar != nullptr) ? pvar : pvara;

  /* Limiters */

  if (f != nullptr) {

    /* NVD/TVD limiters */
    if (ischcp == 4) {
      limiter_choice = (cs_nvd_type_t)(cs_field_get_key_int(f, key_lim_choice));
      CS_MALLOC_HD(local_max, n_cells_ext, cs_real_t, cs_alloc_mode);
      CS_MALLOC_HD(local_min, n_cells_ext, cs_real_t, cs_alloc_mode);
      cs_field_local_extrema_scalar(f_id,
                                    halo_type,
                                    local_max,
                                    local_min);
      if (is_thermal) {
        assert(limiter_choice < CS_NVD_VOF_HRIC); /* VOF scheme forbidden here */
      }
      else if (limiter_choice >= CS_NVD_VOF_HRIC) {
        CS_MALLOC_HD(courant, n_cells_ext, cs_real_t, cs_alloc_mode);
        cs_cell_courant_number(f, ctx, courant);
      }
    }

    int cv_limiter_id =
      cs_field_get_key_int(f, cs_field_key_id("convection_limiter_id"));
    if (cv_limiter_id > -1)
      cv_limiter = cs_field_by_id(cv_limiter_id)->val;

    int df_limiter_id =
      cs_field_get_key_int(f, cs_field_key_id("diffusion_limiter_id"));
    if (df_limiter_id > -1)
      df_limiter = cs_field_by_id(df_limiter_id)->val;

    snprintf(var_name, 63, "%s", f->name);
  }
  else if (isstpp > 1) {
    bft_error(__FILE__, __LINE__, 0,
              _("invalid value of isstpp for a work array"));
  }
  else {
    strncpy(var_name, "[scalar convection-diffusion]", 63);
  }
  var_name[63] = '\0';

  if (iwarnp >= 2) {
    if (ischcp == 1) {
      bft_printf(
        _(" %s: Convection in centered blending with %f percent of upwind\n"),
        var_name, (1.-blencp)*100.);
    }
    else {
      bft_printf(
        _(" %s: Convection in 2nd order blending with %f percent of upwind\n"),
        var_name, (1.-blencp)*100.);
    }
  }

  if (icoupl > 0) {
    assert(f_id != -1);
    const int coupling_key_id = cs_field_key_id("coupling_entity");
    coupling_id = cs_field_get_key_int(f, coupling_key_id);
    cpl = cs_internal_coupling_by_id(coupling_id);
    cs_internal_coupling_coupled_faces(cpl,
                                       &n_local,
                                       &faces_local,
                                       &n_distant,
                                       &faces_distant);
  }

  /* Compute the balance with reconstruction */

  /* Compute the gradient of the variable */

  /* The gradient (grad) is used in the flux reconstruction and the slope test.
     Thus we must compute it:
         - when we have diffusion and we reconstruct the fluxes,
         - when the convection scheme is the legacy SOLU,
         - when we have convection, we are not in pure upwind
           and we reconstruct the fluxes,
         - when we have convection, we are not in pure upwind
           and we have not shunted the slope test,
         - when we use NVD / TVD schemes.
  */

  bool is_ischcp
    = (   (is_thermal && ischcp == 0)
       || (is_thermal == false && (ischcp == 0 || ischcp == 3 || ischcp == 4)));

  if (   (idiffp != 0 && ircflp == 1)
      || (   iconvp != 0 && pure_upwind == false
          && (ircflp == 1 || isstpp == 0 || is_ischcp))) {

    if (f != nullptr) {
      /* Get the calculation option from the field */
      if (f->type & CS_FIELD_VARIABLE && eqp.iwgrec == 1) {
        if (eqp.idiff > 0) {
          int key_id = cs_field_key_id("gradient_weighting_id");
          int diff_id = cs_field_get_key_int(f, key_id);
          if (diff_id > -1) {
            cs_field_t *weight_f = cs_field_by_id(diff_id);
            gweight = weight_f->val;
            w_stride = weight_f->dim;
            cs_field_synchronize(weight_f, halo_type);
          }
        }
      }
    }

    cs_gradient_scalar_synced_input(var_name,
                                    gradient_type,
                                    halo_type,
                                    inc,
                                    nswrgp,
                                    0, /* hyd_p_flag */
                                    w_stride,
                                    iwarnp,
                                    imligp,
                                    epsrgp,
                                    climgp,
                                    nullptr, /* f_ext exterior force */
                                    bc_coeffs,
                                    _pvar,
                                    gweight, /* Weighted gradient */
                                    cpl,
                                    grad);

  }
  else {

    ctx.parallel_for(n_cells_ext, [=] CS_F_HOST_DEVICE (cs_lnum_t cell_id) {
      grad[cell_id][0] = 0.;
      grad[cell_id][1] = 0.;
      grad[cell_id][2] = 0.;
    });
    ctx.wait();
  }

  /* Compute gradients used in convection schemes */

  if (iconvp > 0 && pure_upwind == false) {

    /* Compute cell gradient used in slope test */
    if (isstpp == 0) {

      CS_MALLOC_HD(gradst, n_cells_ext, cs_real_3_t, cs_alloc_mode);

      ctx.parallel_for(n_cells_ext, [=] CS_F_HOST_DEVICE (cs_lnum_t cell_id) {
        gradst[cell_id][0] = 0.;
        gradst[cell_id][1] = 0.;
        gradst[cell_id][2] = 0.;
      });

      ctx.wait();

      cs_slope_test_gradient(f_id,
                             ctx,
                             inc,
                             halo_type,
                             (const cs_real_3_t *)grad,
                             gradst,
                             _pvar,
                             bc_coeffs,
                             i_massflux);

    }

    /* Pure SOLU scheme */
    if (ischcp == 2 || (is_thermal && ischcp == 4)) {

      CS_MALLOC_HD(gradup, n_cells_ext, cs_real_3_t, cs_alloc_mode);

      ctx.parallel_for(n_cells_ext, [=] CS_F_HOST_DEVICE (cs_lnum_t cell_id) {
        gradup[cell_id][0] = 0.;
        gradup[cell_id][1] = 0.;
        gradup[cell_id][2] = 0.;
      });

      ctx.wait();

      cs_upwind_gradient(f_id,
                         ctx,
                         inc,
                         halo_type,
                         bc_coeffs,
                         i_massflux,
                         b_massflux,
                         _pvar,
                         gradup);

    }

  }

  /* ======================================================================
    ---> Contribution from interior faces
    ======================================================================*/

  short *i_upwind = nullptr;
  if (eqp.verbosity >= 2 && iconvp == 1 && pure_upwind == false) {
    CS_MALLOC_HD(i_upwind, n_i_faces, short, cs_alloc_mode);
    ctx.parallel_for(n_i_faces, [=] CS_F_HOST_DEVICE (cs_lnum_t face_id) {
      i_upwind[face_id] = 0;
    });
    ctx.wait();
  }

  /* --> Pure upwind flux
     =====================*/

  if (pure_upwind) {

    ctx.parallel_for_i_faces(m, [=] CS_F_HOST_DEVICE (cs_lnum_t  face_id) {

      cs_lnum_t ii = i_face_cells[face_id][0];
      cs_lnum_t jj = i_face_cells[face_id][1];

      cs_real_t cpi = 1.0, cpj = 1.0;
      if (is_thermal) {
        cpi = xcpp[ii];
        cpj = xcpp[jj];
      }

      cs_real_t fluxi = 0., fluxj = 0.;
      cs_real_t pip, pjp;

      if (ircflp == 1) {
        cs_real_t bldfrp = 1.;
        /* Local limitation of the reconstruction */
        if (df_limiter != nullptr && ircflp > 0)
          bldfrp = cs_math_fmax(cs_math_fmin(df_limiter[ii], df_limiter[jj]),
                                0.);

        cs_real_t recoi, recoj;
        cs_i_compute_quantities(bldfrp,
                                diipf[face_id], djjpf[face_id],
                                grad[ii], grad[jj],
                                _pvar[ii], _pvar[jj],
                                &recoi, &recoj,
                                &pip, &pjp);
      }
      else {
        pip = _pvar[ii];
        pjp = _pvar[jj];
      }

      /* No relaxation in following expressions (pipr = pip, pjpr = pjp) */

      /* Convective flux (as we are upwind, pif == _pvar[ii],
                                            pjf == _pvar[jj] */

      if (iconvp == 1) {
        cs_real_t _i_massflux = i_massflux[face_id];
        cs_real_t flui = 0.5*(_i_massflux + cs_math_fabs(_i_massflux));
        cs_real_t fluj = 0.5*(_i_massflux - cs_math_fabs(_i_massflux));

        fluxi += cpi*(  thetap * (flui*_pvar[ii] + fluj*_pvar[jj])
                      - imasac * _i_massflux*_pvar[ii]);

        fluxj += cpj*(  thetap * (flui*_pvar[ii] + fluj*_pvar[jj])
                      - imasac *  _i_massflux*_pvar[jj]);
      }

      /* Diffusive flux */

      cs_real_t diff_contrib = idiffp*thetap*i_visc[face_id]*(pip - pjp);
      fluxi += diff_contrib;
      fluxj += diff_contrib;

      if (ii < n_cells)
        cs_dispatch_sum(&rhs[ii], -fluxi, i_sum_type);
      if (jj < n_cells)
        cs_dispatch_sum(&rhs[jj],  fluxj, i_sum_type);

    });
  } /* End pure upwind */

  /* Flux with no slope test or Min/Max Beta limiter
     =============================================== */

  else if (isstpp == 1 || isstpp == 2) {

    if (ischcp < 0 || ischcp > 4) {
      bft_error(__FILE__, __LINE__, 0,
                _("invalid value of ischcv"));
    }

    const cs_real_t *hybrid_blend = nullptr;
    if (CS_F_(hybrid_blend) != nullptr)
      hybrid_blend = CS_F_(hybrid_blend)->val;

    ctx.parallel_for_i_faces(m, [=] CS_F_HOST_DEVICE (cs_lnum_t  face_id) {

      cs_lnum_t ii = i_face_cells[face_id][0];
      cs_lnum_t jj = i_face_cells[face_id][1];

      cs_real_t cpi = 1.0, cpj = 1.0;
      if (is_thermal) {
        cpi = xcpp[ii];
        cpj = xcpp[jj];
      }

      cs_real_t beta = blencp;

      cs_real_t pif, pjf;
      cs_real_t pip, pjp;

#if defined(__INTEL_LLVM_COMPILER)
      // Silence unitialized variables warning due do compiler ignoring
      // initializations in inlined functions.
      pif = 0., pjf = 0.;
#endif

      /* Beta blending coefficient ensuring positivity of the scalar */
      if (isstpp == 2) {
        beta = cs_math_fmax(cs_math_fmin(cv_limiter[ii], cv_limiter[jj]),
                            0.);
      }

      cs_real_t fluxi = 0., fluxj = 0.;

      if (ircflp == 1) {
        cs_real_t bldfrp = 1.;
        if (df_limiter != nullptr)  /* Local limiter of the reconstruction */
          bldfrp = cs_math_fmax(cs_math_fmin(df_limiter[ii], df_limiter[jj]),
                                0.);

        cs_real_t recoi, recoj;
        cs_i_compute_quantities(bldfrp,
                                diipf[face_id], djjpf[face_id],
                                grad[ii], grad[jj],
                                _pvar[ii], _pvar[jj],
                                &recoi, &recoj,
                                &pip, &pjp);
      }
      else {
        pip = _pvar[ii];
        pjp = _pvar[jj];
      }

      const cs_real_t *cell_ceni = cell_cen[ii];
      const cs_real_t *cell_cenj = cell_cen[jj];
      const cs_real_t w_f = weight[face_id];

      if (ischcp != 4) {

        if (ischcp == 0) {

          /* Legacy SOLU
             -----------*/

          cs_solu_f_val(cell_ceni,
                        i_face_cog[face_id],
                        grad[ii],
                        _pvar[ii],
                        &pif);
          cs_solu_f_val(cell_cenj,
                        i_face_cog[face_id],
                        grad[jj],
                        _pvar[jj],
                        &pjf);
        }
        else if (ischcp == 1) {

          /* Centered
             --------*/

          pif = w_f*pip + (1.-w_f)*pjp;
          pjf = pif;

        }
        else if (ischcp == 2) {

          /* SOLU
             ---- */

          cs_solu_f_val(cell_ceni,
                        i_face_cog[face_id],
                        gradup[ii],
                        _pvar[ii],
                        &pif);
          cs_solu_f_val(cell_cenj,
                        i_face_cog[face_id],
                        gradup[jj],
                        _pvar[jj],
                        &pjf);

        }
        else {

          assert(ischcp == 3);

          /* Centered
             -------- */

          pif = w_f*pip + (1.-w_f)*pjp;
          pjf = pif;

          /* Legacy SOLU
             -----------*/
          cs_real_t pif_up, pjf_up;

          cs_solu_f_val(cell_ceni,
                        i_face_cog[face_id],
                        grad[ii],
                        _pvar[ii],
                        &pif_up);

          cs_solu_f_val(cell_cenj,
                        i_face_cog[face_id],
                        grad[jj],
                        _pvar[jj],
                        &pjf_up);

          cs_real_t hybrid_blend_interp
            = cs_math_fmin(hybrid_blend[ii], hybrid_blend[jj]);

          pif = hybrid_blend_interp*pif + (1. - hybrid_blend_interp)*pif_up;
          pjf = hybrid_blend_interp*pjf + (1. - hybrid_blend_interp)*pjf_up;

        }

        /* Blending
           -------- */

        pif = beta * pif + (1. - beta) * _pvar[ii];
        pjf = beta * pjf + (1. - beta) * _pvar[jj];

      }
      else if (ischcp == 4) {

        /* NVD/TVD family of high accuracy schemes */

        cs_lnum_t ic, id;

        /* Determine central and downwind sides w.r.t. current face */
        if (i_massflux[face_id] >= 0.) {
          ic = ii;
          id = jj;
        } else {
          ic = jj;
          id = ii;
        }

        cs_real_t courant_c = -1.;
        if (courant != nullptr && is_thermal == false)
          courant_c = courant[ic];

        cs_i_cd_unsteady_nvd(limiter_choice,
                             beta,
                             cell_cen[ic],
                             cell_cen[id],
                             i_face_u_normal[face_id],
                             i_face_cog[face_id],
                             grad[ic],
                             _pvar[ic],
                             _pvar[id],
                             local_max[ic],
                             local_min[ic],
                             courant_c,
                             &pif,
                             &pjf);

      }

      // Convective flux

      if (iconvp == 1) {
        cs_real_t _i_massflux = i_massflux[face_id];
        cs_real_t flui = 0.5*(_i_massflux + cs_math_fabs(_i_massflux));
        cs_real_t fluj = 0.5*(_i_massflux - cs_math_fabs(_i_massflux));

        fluxi += cpi*(  thetap*(flui*pif + fluj*pjf)
                      - imasac*_i_massflux*_pvar[ii]);

        fluxj += cpj*(  thetap*(flui*pif + fluj*pjf)
                      - imasac*_i_massflux*_pvar[jj]);

      }

      // Diffusive flux (no relaxation)

      cs_real_t diff_contrib = idiffp*thetap*i_visc[face_id]*(pip - pjp);
      fluxi += diff_contrib;
      fluxj += diff_contrib;

      if (ii < n_cells)
        cs_dispatch_sum(&rhs[ii], -fluxi, i_sum_type);
      if (jj < n_cells)
        cs_dispatch_sum(&rhs[jj],  fluxj, i_sum_type);

    });

  /* --> Flux with slope test
     ============================================*/

  }
  else { /* isstpp = 0 */

    if (ischcp < 0 || ischcp > 2) {
      bft_error(__FILE__, __LINE__, 0,
                _("invalid value of ischcv"));
    }

    ctx.parallel_for_i_faces(m, [=] CS_F_HOST_DEVICE (cs_lnum_t  face_id) {

      cs_lnum_t ii = i_face_cells[face_id][0];
      cs_lnum_t jj = i_face_cells[face_id][1];

      cs_real_t cpi = 1., cpj = 1.;
      if (is_thermal) {
        cpi = xcpp[ii];
        cpj = xcpp[jj];
      }

      bool upwind_switch = false;

      cs_real_t fluxi = 0., fluxj = 0.;

      cs_real_t pif, pjf;
      cs_real_t pip, pjp;

      if (ircflp == 1) {
        cs_real_t bldfrp = 1.;
        if (df_limiter != nullptr)  /* Local limiter */
          bldfrp = cs_math_fmax(cs_math_fmin(df_limiter[ii], df_limiter[jj]),
                                0.);

        cs_real_t recoi, recoj;
        cs_i_compute_quantities(bldfrp,
                                diipf[face_id], djjpf[face_id],
                                grad[ii], grad[jj],
                                _pvar[ii], _pvar[jj],
                                &recoi, &recoj,
                                &pip, &pjp);
      }
      else {
        pip = _pvar[ii];
        pjp = _pvar[jj];
      }

      const cs_real_t *cell_ceni = cell_cen[ii];
      const cs_real_t *cell_cenj = cell_cen[jj];
      const cs_real_t w_f = weight[face_id];

      /* Slope test is needed with convection */
      if (iconvp > 0) {
        cs_real_t testij, tesqck;

        cs_slope_test(_pvar[ii],
                      _pvar[jj],
                      i_dist[face_id],
                      i_face_u_normal[face_id],
                      grad[ii],
                      grad[jj],
                      gradst[ii],
                      gradst[jj],
                      i_massflux[face_id],
                      &testij,
                      &tesqck);

        if (ischcp == 0) {

          /* Original SOLU
             --------------*/

          cs_solu_f_val(cell_ceni,
                        i_face_cog[face_id],
                        grad[ii],
                        _pvar[ii],
                        &pif);
          cs_solu_f_val(cell_cenj,
                        i_face_cog[face_id],
                        grad[jj],
                        _pvar[jj],
                        &pjf);
        }
        else if (ischcp == 1) {

          /* Centered
             --------*/

          pif = w_f*pip + (1.-w_f)*pjp;
          pjf = pif;

        }
        else {

          /* SOLU
             -----*/

          cs_solu_f_val(cell_ceni,
                        i_face_cog[face_id],
                        gradup[ii],
                        _pvar[ii],
                        &pif);
          cs_solu_f_val(cell_cenj,
                        i_face_cog[face_id],
                        gradup[jj],
                        _pvar[jj],
                        &pjf);

        }

        /* Slope test: percentage of upwind
           -------------------------------- */

        if (tesqck <= 0. || testij <= 0.) {

          cs_blend_f_val(blend_st, _pvar[ii], &pif);
          cs_blend_f_val(blend_st, _pvar[jj], &pjf);

          upwind_switch = true;

        }

        /* Blending
           -------- */

        cs_blend_f_val(blencp, _pvar[ii], &pif);
        cs_blend_f_val(blencp, _pvar[jj], &pjf);

      }
      else { /* If iconv=0 p*fr* are useless */

        pif = _pvar[ii];
        pjf = _pvar[jj];

      } /* End for slope test */

      // Convective flux

      if (iconvp == 1) {
        cs_real_t _i_massflux = i_massflux[face_id];
        cs_real_t flui = 0.5*(_i_massflux + cs_math_fabs(_i_massflux));
        cs_real_t fluj = 0.5*(_i_massflux - cs_math_fabs(_i_massflux));

        fluxi += cpi*(  thetap*(flui*pif + fluj*pjf)
                      - imasac*_i_massflux*_pvar[ii]);

        fluxj += cpj*(  thetap*(flui*pif + fluj*pjf)
                      - imasac*_i_massflux*_pvar[jj]);
      }

      // Diffusive flux (no relaxation)

      cs_real_t diff_contrib = idiffp*thetap*i_visc[face_id]*(pip - pjp);
      fluxi += diff_contrib;
      fluxj += diff_contrib;

      if (upwind_switch) {
        /* in parallel, face will be counted by one and only one rank */
        if (i_upwind != nullptr && ii < n_cells)
          i_upwind[face_id] = 1;

        if (v_slope_test != nullptr) {
          cs_dispatch_sum(&v_slope_test[ii],
                          cs_math_fabs(i_massflux[face_id]) / cell_vol[ii],
                          i_sum_type);
          cs_dispatch_sum(&v_slope_test[jj],
                          cs_math_fabs(i_massflux[face_id]) / cell_vol[jj],
                          i_sum_type);
        }

      }

      if (ii < n_cells)
        cs_dispatch_sum(&rhs[ii], -fluxi, i_sum_type);
      if (jj < n_cells)
        cs_dispatch_sum(&rhs[jj],  fluxj, i_sum_type);

    });
  } /* pure upwind, without slope test, with slope test */

  ctx.wait();

  if (eqp.verbosity >= 2) {

    cs_gnum_t n_upwind = 0;
    if (i_upwind != nullptr) {
#     pragma omp parallel for reduction(+:n_upwind)
      for (cs_lnum_t i = 0; i < n_i_faces; i++) {
        n_upwind += i_upwind[i];
      }
      cs_parall_counter(&n_upwind, 1);
    }
    else if (pure_upwind)
      n_upwind = m->n_g_i_faces;

    /* Sum number of clippings */
    cs_parall_counter(&n_upwind, 1);

    bft_printf(_(" %s: %llu Faces with upwind on %llu interior faces\n"),
               var_name, (unsigned long long)n_upwind,
               (unsigned long long)m->n_g_i_c_faces);

    CS_FREE_HD(i_upwind);
  }

  /* ======================================================================
     ---> Contribution from boundary faces
     ======================================================================*/

  /* Boundary convective flux are all computed with an upwind scheme */
  if (icvflb == false || is_thermal) {

    ctx.parallel_for_b_faces(m, [=] CS_F_HOST_DEVICE (cs_lnum_t  face_id) {

      cs_lnum_t ii = b_face_cells[face_id];

      cs_real_t cpi = 1.;
      if (is_thermal)
        cpi = xcpp[ii];

      cs_real_t fluxi = 0.;
      cs_real_t pip;

      cs_real_t bldfrp = (cs_real_t) ircflb;
      /* Local limitation of the reconstruction */
      if (df_limiter != nullptr && ircflb > 0)
        bldfrp = cs_math_fmax(df_limiter[ii], 0.);

      cs_b_cd_unsteady(bldfrp,
                       diipb[face_id],
                       grad[ii],
                       _pvar[ii],
                       &pip);

      cs_b_upwind_flux(iconvp,
                       thetap,
                       imasac,
                       inc,
                       bc_type[face_id],
                       _pvar[ii],
                       _pvar[ii], /* no relaxation */
                       pip,
                       coefap[face_id],
                       coefbp[face_id],
                       b_massflux[face_id],
                       cpi,
                       &fluxi);

      cs_b_diff_flux(idiffp,
                     thetap,
                     inc,
                     pip,
                     cofafp[face_id],
                     cofbfp[face_id],
                     b_visc[face_id],
                     &fluxi);

      cs_dispatch_sum(&rhs[ii], -fluxi, b_sum_type);

    });

    /* The scalar is internally coupled and an implicit contribution
     * is required */
    if (icoupl > 0) {
      /* Prepare data for sending */
      CS_MALLOC_HD(pvar_distant, n_distant, cs_real_t, cs_alloc_mode);

      for (cs_lnum_t ii = 0; ii < n_distant; ii++) {
        cs_lnum_t face_id = faces_distant[ii];
        cs_lnum_t jj = b_face_cells[face_id];
        cs_real_t pip;

        cs_real_t bldfrp = (cs_real_t) ircflb;
        /* Local limitation of the reconstruction */
        if (df_limiter != nullptr && ircflb > 0)
          bldfrp = cs_math_fmax(df_limiter[jj], 0.);

        cs_b_cd_unsteady(bldfrp,
                         diipb[face_id],
                         grad[jj],
                         _pvar[jj],
                         &pip);
        pvar_distant[ii] = pip;
      }

      /* Receive data */
      CS_MALLOC_HD(pvar_local, n_local, cs_real_t, cs_alloc_mode);
      cs_internal_coupling_exchange_var(cpl,
                                        1, /* Dimension */
                                        pvar_distant,
                                        pvar_local);

      /* Exchange diffusion limiter */
      if (df_limiter != nullptr) {
        CS_MALLOC_HD(df_limiter_local, n_local, cs_real_t, cs_alloc_mode);
        cs_internal_coupling_exchange_var(cpl,
                                          1, /* Dimension */
                                          df_limiter,
                                          df_limiter_local);
      }

      ctx.wait(); // Next loop will contribute to rhs.

      /* Flux contribution */
      assert(f != nullptr);
      cs_real_t *hintp = f->bc_coeffs->hint;
      cs_real_t *hextp = f->bc_coeffs->rcodcl2;
      for (cs_lnum_t ii = 0; ii < n_local; ii++) {
        cs_lnum_t face_id = faces_local[ii];
        cs_lnum_t jj = b_face_cells[face_id];
        cs_real_t surf = b_face_surf[face_id];
        cs_real_t pip, pjp;
        cs_real_t fluxi = 0.;

        cs_real_t bldfrp = (cs_real_t) ircflb;
        /* Local limitation of the reconstruction */
        if (df_limiter != nullptr && ircflb > 0)
          bldfrp = cs_math_fmax(cs_math_fmin(df_limiter_local[ii],
                                             df_limiter[jj]),
                                0.);

        cs_b_cd_unsteady(bldfrp,
                         diipb[face_id],
                         grad[jj],
                         _pvar[jj],
                         &pip);

        pjp = pvar_local[ii];

        cs_real_t hint = hintp[face_id];
        cs_real_t hext = hextp[face_id];
        cs_real_t heq = _calc_heq(hint, hext)*surf;

        cs_b_diff_flux_coupling(idiffp,
                                pip,
                                pjp,
                                heq,
                                &fluxi);

        rhs[jj] -= thetap * fluxi;
      }

      CS_FREE_HD(pvar_local);
      /* Sending structures are no longer needed */
      CS_FREE_HD(pvar_distant);
      if (df_limiter != nullptr)
        CS_FREE_HD(df_limiter_local);
    }
  }

  /* Boundary convective flux is imposed at some faces
     (tagged in icvfli array) */

  else if (icvflb && is_thermal == false) {

    /* Retrieve the value of the convective flux to be imposed */
    if (f_id != -1) {
      coface = f->bc_coeffs->ac;
      cofbce = f->bc_coeffs->bc;
    }
    else {
      bft_error(__FILE__, __LINE__, 0,
                _("invalid value of icvflb and f_id"));
    }

    ctx.parallel_for_b_faces(m, [=] CS_F_HOST_DEVICE (cs_lnum_t  face_id) {

      cs_lnum_t ii = b_face_cells[face_id];

      cs_real_t fluxi = 0.;
      cs_real_t pip;

      cs_real_t bldfrp = (cs_real_t) ircflb;
      /* Local limitation of the reconstruction */
      if (df_limiter != nullptr && ircflb > 0)
        bldfrp = cs_math_fmax(df_limiter[ii], 0.);

      cs_b_cd_unsteady(bldfrp,
                       diipb[face_id],
                       grad[ii],
                       _pvar[ii],
                       &pip);

      cs_b_imposed_conv_flux(iconvp,
                             thetap,
                             imasac,
                             inc,
                             bc_type[face_id],
                             icvfli[face_id],
                             _pvar[ii],
                             _pvar[ii], /* no relaxation */
                             pip,
                             coefap[face_id],
                             coefbp[face_id],
                             coface[face_id],
                             cofbce[face_id],
                             b_massflux[face_id],
                             1., /* xcpp */
                             &fluxi);

      cs_b_diff_flux(idiffp,
                     thetap,
                     inc,
                     pip,
                     cofafp[face_id],
                     cofbfp[face_id],
                     b_visc[face_id],
                     &fluxi);

      cs_dispatch_sum(&rhs[ii], -fluxi, b_sum_type);

    });

  }

  ctx.wait();

  /* Free memory */
  CS_FREE_HD(grad);
  CS_FREE_HD(gradup);
  CS_FREE_HD(gradst);
  CS_FREE_HD(local_max);
  CS_FREE_HD(local_min);
  CS_FREE_HD(courant);
}

/*----------------------------------------------------------------------------*/
/*!
 * \brief Update face flux with convection contribution of a standard transport
 * equation of a scalar field \f$ \varia \f$.
 *
 * <a name="cs_face_convection_scalar"></a>
 *
 * \f[
 * C_\ij = \dot{m}_\ij \left( \varia_\fij - \varia_\celli \right)
 * \f]
 *
 * \param[in]     f_id          pointer to field, or nullptr
 * \param[in]     eqp           equation parameters
 * \param[in]     icvflb        global indicator of boundary convection flux
 *                               - 0 upwind scheme at all boundary faces
 *                               - 1 imposed flux at some boundary faces
 * \param[in]     inc           indicator
 *                               - 0 when solving an increment
 *                               - 1 otherwise
 * \param[in]     imasac        take mass accumulation into account?
 * \param[in]     pvar          solved variable (current time step)
 * \param[in]     pvara         solved variable (previous time step)
 * \param[in]     icvfli        boundary face indicator array of convection flux
 *                               - 0 upwind scheme
 *                               - 1 imposed flux
 * \param[in]     bc_coeffs     boundary condition structure for the variable
 * \param[in]     i_massflux    mass flux at interior faces
 * \param[in]     b_massflux    mass flux at boundary faces
 * \param[in,out] i_conv_flux   scalar convection flux at interior faces
 * \param[in,out] b_conv_flux   scalar convection flux at boundary faces
 */
/*----------------------------------------------------------------------------*/

static void
_face_convection_scalar_unsteady(const cs_field_t           *f,
                                 const cs_equation_param_t   eqp,
                                 int                         icvflb,
                                 int                         inc,
                                 int                         imasac,
                                 cs_real_t         *restrict pvar,
                                 const cs_real_t   *restrict pvara,
                                 const int                   icvfli[],
                                 const cs_field_bc_coeffs_t *bc_coeffs,
                                 const cs_real_t             i_massflux[],
                                 const cs_real_t             b_massflux[],
                                 cs_real_t                   i_conv_flux[][2],
                                 cs_real_t                   b_conv_flux[])
{

  cs_real_t *coefap = bc_coeffs->a;
  cs_real_t *coefbp = bc_coeffs->b;

  const int iconvp = eqp.iconv;
  const int nswrgp = eqp.nswrgr;
  const int imrgra = eqp.imrgra;
  const cs_gradient_limit_t imligp = (cs_gradient_limit_t)(eqp.imligr);
  const int ircflp = eqp.ircflu;
  const int ircflb = (ircflp > 0) ? eqp.b_diff_flux_rc : 0;
  const int ischcp = eqp.ischcv;
  const int isstpp = eqp.isstpc;
  const int iwarnp = eqp.verbosity;
  const int icoupl = eqp.icoupl;
  cs_nvd_type_t limiter_choice = CS_NVD_N_TYPES;
  const double blencp = eqp.blencv;
  const double blend_st = eqp.blend_st;
  const double epsrgp = eqp.epsrgr;
  const double climgp = eqp.climgr;
  const double thetap = eqp.theta;

  const cs_mesh_t  *m = cs_glob_mesh;
  cs_mesh_quantities_t  *fvq = cs_glob_mesh_quantities;

  const cs_lnum_t n_cells = m->n_cells;
  const cs_lnum_t n_cells_ext = m->n_cells_with_ghosts;
  const int n_i_faces = m->n_i_faces;

  const cs_lnum_2_t *restrict i_face_cells = m->i_face_cells;
  const cs_lnum_t *restrict b_face_cells = m->b_face_cells;
  const cs_real_t *restrict weight = fvq->weight;
  const cs_real_t *restrict i_dist = fvq->i_dist;
  const cs_real_t *restrict cell_vol = fvq->cell_vol;
  const cs_real_3_t *restrict cell_cen
    = (const cs_real_3_t *)fvq->cell_cen;
  const cs_nreal_3_t *restrict i_face_u_normal = fvq->i_face_u_normal;
  const cs_real_3_t *restrict i_face_cog
    = (const cs_real_3_t *)fvq->i_face_cog;
  const cs_rreal_3_t *restrict diipf = fvq->diipf;
  const cs_rreal_3_t *restrict djjpf = fvq->djjpf;
  const cs_rreal_3_t *restrict diipb = fvq->diipb;

  const int *bc_type = cs_glob_bc_type;

  /* Parallel or device dispatch */
  cs_dispatch_context ctx;
  cs_dispatch_sum_type_t i_sum_type = ctx.get_parallel_for_i_faces_sum_type(m);

  /* Local variables */

  const int f_id = (f != nullptr) ? f->id : -1;
  char var_name[64];

  int w_stride = 1;

  cs_real_t *coface = nullptr, *cofbce = nullptr;

  cs_real_3_t *grad;
  cs_real_3_t *gradup = nullptr;
  cs_real_3_t *gradst = nullptr;

  cs_real_t *local_min = nullptr;
  cs_real_t *local_max = nullptr;
  cs_real_t *courant = nullptr;

  cs_real_t *cv_limiter = nullptr;
  cs_real_t *df_limiter = nullptr;

  cs_real_t *gweight = nullptr;

  const int key_lim_choice = cs_field_key_id("limiter_choice");

  cs_real_t  *v_slope_test = cs_get_v_slope_test(f_id,  eqp);

  /* Internal coupling variables */
  int coupling_id;
  cs_internal_coupling_t *cpl = nullptr;

  /* Allocate work arrays */

  CS_MALLOC_HD(grad, n_cells_ext, cs_real_3_t, cs_alloc_mode);

  /* Choose gradient type */

  cs_halo_type_t halo_type = CS_HALO_STANDARD;
  cs_gradient_type_t gradient_type = CS_GRADIENT_GREEN_ITER;

  cs_gradient_type_by_imrgra(imrgra,
                             &gradient_type,
                             &halo_type);

  /* Handle cases where only the previous values (already synchronized)
     or current values are provided */

  if (pvar != nullptr)
    cs_sync_scalar_halo(m, halo_type, pvar);
  if (pvara == nullptr)
    pvara = (const cs_real_t *)pvar;

  const cs_real_t  *restrict _pvar = (pvar != nullptr) ? pvar : pvara;

  /* Slope limiters */

  if (f != nullptr) {

    /* NVD/TVD limiters */
    if (ischcp == 4) {
      limiter_choice = (cs_nvd_type_t)cs_field_get_key_int(f, key_lim_choice);
      CS_MALLOC_HD(local_max, n_cells_ext, cs_real_t, cs_alloc_mode);
      CS_MALLOC_HD(local_min, n_cells_ext, cs_real_t, cs_alloc_mode);
      cs_field_local_extrema_scalar(f_id,
                                    halo_type,
                                    local_max,
                                    local_min);
      if (limiter_choice >= CS_NVD_VOF_HRIC) {
        CS_MALLOC_HD(courant, n_cells_ext, cs_real_t, cs_alloc_mode);
        cs_cell_courant_number(f, ctx, courant);
      }
    }

    int cv_limiter_id =
      cs_field_get_key_int(f, cs_field_key_id("convection_limiter_id"));
    if (cv_limiter_id > -1)
      cv_limiter = cs_field_by_id(cv_limiter_id)->val;

    int df_limiter_id =
      cs_field_get_key_int(f, cs_field_key_id("diffusion_limiter_id"));
    if (df_limiter_id > -1)
      df_limiter = cs_field_by_id(df_limiter_id)->val;

    snprintf(var_name, 63, "%s", f->name);
  }
  else if (isstpp > 1) {
    bft_error(__FILE__, __LINE__, 0,
              _("invalid value of isstpp for a work array"));
  }
  else {
    strncpy(var_name, "[scalar face flux from convection]", 63);
  }
  var_name[63] = '\0';

  if (iwarnp >= 2) {
    if (ischcp == 1) {
      bft_printf(
        _(" %s: Convection in centered blending with %f percent of upwind\n"),
        var_name, (1.-blencp)*100.);
    }
    else {
      bft_printf(
        _(" %s: Convection in 2nd order blending with %f percent of upwind\n"),
        var_name, (1.-blencp)*100.);
    }
  }

  bool pure_upwind = (blencp > 0.) ? false : true;

  if (icoupl > 0) {
    assert(f_id != -1);
    const int coupling_key_id = cs_field_key_id("coupling_entity");
    coupling_id = cs_field_get_key_int(f, coupling_key_id);
    cpl = cs_internal_coupling_by_id(coupling_id);
  }

  /* Compute the balance with reconstruction */

  /* Compute the gradient of the variable */

  /* The gradient (grad) is used in the flux reconstruction and the slope test.
     Thus we must compute it:
         - when the convection scheme is the legacy SOLU,
         - when we have convection, we are not in pure upwind
           and we reconstruct the fluxes,
         - when we have convection, we are not in pure upwind
           and we have not shunted the slope test,
         - when we use NVD / TVD schemes.
  */

  if (   iconvp != 0 && pure_upwind == false
      && (ischcp == 0 || ircflp == 1 || isstpp == 0 || ischcp == 4)) {

    if (f != nullptr) {
      /* Get the calculation option from the field */
      if (f->type & CS_FIELD_VARIABLE && eqp.iwgrec == 1) {
        if (eqp.idiff > 0) {
          int key_id = cs_field_key_id("gradient_weighting_id");
          int diff_id = cs_field_get_key_int(f, key_id);
          if (diff_id > -1) {
            cs_field_t *weight_f = cs_field_by_id(diff_id);
            gweight = weight_f->val;
            w_stride = weight_f->dim;
            cs_field_synchronize(weight_f, halo_type);
          }
        }
      }
    }

    cs_gradient_scalar_synced_input(var_name,
                                    gradient_type,
                                    halo_type,
                                    inc,
                                    nswrgp,
                                    0, /* hyd_p_flag */
                                    w_stride,
                                    iwarnp,
                                    imligp,
                                    epsrgp,
                                    climgp,
                                    nullptr, /* f_ext exterior force */
                                    bc_coeffs,
                                    _pvar,
                                    gweight, /* Weighted gradient */
                                    cpl,
                                    grad);

  }
  else {

    ctx.parallel_for(n_cells_ext, [=] CS_F_HOST_DEVICE (cs_lnum_t cell_id) {
      grad[cell_id][0] = 0.;
      grad[cell_id][1] = 0.;
      grad[cell_id][2] = 0.;
    });
    ctx.wait();
  }

  /* Compute gradients used in convection schemes */

  if (iconvp > 0 && pure_upwind == false) {

    /* Compute cell gradient used in slope test */
    if (isstpp == 0) {

      CS_MALLOC_HD(gradst, n_cells_ext, cs_real_3_t, cs_alloc_mode);

      ctx.parallel_for(n_cells_ext, [=] CS_F_HOST_DEVICE (cs_lnum_t cell_id) {
        gradst[cell_id][0] = 0.;
        gradst[cell_id][1] = 0.;
        gradst[cell_id][2] = 0.;
      });
      ctx.wait();

      cs_slope_test_gradient(f_id,
                             ctx,
                             inc,
                             halo_type,
                             (const cs_real_3_t *)grad,
                             gradst,
                             _pvar,
                             bc_coeffs,
                             i_massflux);

    }

    /* Pure SOLU scheme */
    if (ischcp == 2) {

      CS_MALLOC_HD(gradup, n_cells_ext, cs_real_3_t, cs_alloc_mode);

      ctx.parallel_for(n_cells_ext, [=] CS_F_HOST_DEVICE (cs_lnum_t cell_id) {
        gradup[cell_id][0] = 0.;
        gradup[cell_id][1] = 0.;
        gradup[cell_id][2] = 0.;
      });
      ctx.wait();

      cs_upwind_gradient(f_id,
                         ctx,
                         inc,
                         halo_type,
                         bc_coeffs,
                         i_massflux,
                         b_massflux,
                         _pvar,
                         gradup);

    }

  }

  /* ======================================================================
    ---> Contribution from interior faces
    ======================================================================*/

  short *i_upwind = nullptr;
  if (eqp.verbosity >= 2 && iconvp == 1 && pure_upwind == false) {
    CS_MALLOC_HD(i_upwind, n_i_faces, short, cs_alloc_mode);
    ctx.parallel_for(n_i_faces, [=] CS_F_HOST_DEVICE (cs_lnum_t face_id) {
      i_upwind[face_id] = 0;
    });
    ctx.wait();
  }

  /* --> Pure upwind flux
    =====================*/

  if (pure_upwind) {

    ctx.parallel_for_i_faces(m, [=] CS_F_HOST_DEVICE (cs_lnum_t  face_id) {

      cs_lnum_t ii = i_face_cells[face_id][0];
      cs_lnum_t jj = i_face_cells[face_id][1];

      cs_real_t pip, pjp;

      if (ircflp == 1) {
        cs_real_t bldfrp = 1.;
        /* Local limitation of the reconstruction */
        if (df_limiter != nullptr)
          bldfrp = cs_math_fmax(cs_math_fmin(df_limiter[ii], df_limiter[jj]),
                                0.);

        cs_real_t recoi, recoj;
        cs_i_compute_quantities(bldfrp,
                                diipf[face_id], djjpf[face_id],
                                grad[ii], grad[jj],
                                _pvar[ii], _pvar[jj],
                                &recoi, &recoj,
                                &pip, &pjp);
      }
      else {
        pip = _pvar[ii];
        pjp = _pvar[jj];
      }

      /* No relaxation in following expressions (pipr = pip, pjpr = pjp) */

      /* Convective flux (as we are upwind, pif == _pvar[ii],
                                            pjf == _pvar[jj] */

      if (iconvp == 1) {
        cs_real_t _i_massflux = i_massflux[face_id];
        cs_real_t flui = 0.5*(_i_massflux + cs_math_fabs(_i_massflux));
        cs_real_t fluj = 0.5*(_i_massflux - cs_math_fabs(_i_massflux));

        i_conv_flux[face_id][0] +=   thetap*(flui*_pvar[ii] + fluj*_pvar[jj])
                                   - imasac * _i_massflux*_pvar[ii];

        i_conv_flux[face_id][1] +=   thetap * (flui*_pvar[ii] + fluj*_pvar[jj])
                                   - imasac * _i_massflux*_pvar[jj];

      }

    });
  } /* End pure upwind */

  /* Flux with no slope test or Min/Max Beta limiter
     =============================================== */

  else if (isstpp == 1 || isstpp == 2) {

    if (ischcp < 0 || ischcp > 4) {
      bft_error(__FILE__, __LINE__, 0,
                _("invalid value of ischcv"));
    }

    const cs_real_t *hybrid_blend = nullptr;
    if (CS_F_(hybrid_blend) != nullptr)
      hybrid_blend = CS_F_(hybrid_blend)->val;

    ctx.parallel_for_i_faces(m, [=] CS_F_HOST_DEVICE (cs_lnum_t  face_id) {

      cs_lnum_t ii = i_face_cells[face_id][0];
      cs_lnum_t jj = i_face_cells[face_id][1];

      cs_real_t beta = blencp;

      cs_real_t pif = 0., pjf = 0.;
      cs_real_t pip = 0., pjp = 0.;

      /* Beta blending coefficient ensuring positivity of the scalar */
      if (isstpp == 2) {
        beta = cs_math_fmax(cs_math_fmin(cv_limiter[ii], cv_limiter[jj]),
                            0.);
      }

      if (ircflp == 1) {
        cs_real_t bldfrp = 1.;
        if (df_limiter != nullptr)  /* Local limiter of the reconstruction */
          bldfrp = cs_math_fmax(cs_math_fmin(df_limiter[ii], df_limiter[jj]),
                                0.);

        cs_real_t recoi, recoj;
        cs_i_compute_quantities(bldfrp,
                                diipf[face_id], djjpf[face_id],
                                grad[ii], grad[jj],
                                _pvar[ii], _pvar[jj],
                                &recoi, &recoj,
                                &pip, &pjp);
      }
      else {
        pip = _pvar[ii];
        pjp = _pvar[jj];
      }

      const cs_real_t *cell_ceni = cell_cen[ii];
      const cs_real_t *cell_cenj = cell_cen[jj];
      const cs_real_t w_f = weight[face_id];

      if (ischcp != 4) {

        if (ischcp == 0) {

          /* Legacy SOLU
             -----------*/

          cs_solu_f_val(cell_ceni,
                        i_face_cog[face_id],
                        grad[ii],
                        _pvar[ii],
                        &pif);
          cs_solu_f_val(cell_cenj,
                        i_face_cog[face_id],
                        grad[jj],
                        _pvar[jj],
                        &pjf);
        }
        else if (ischcp == 1) {

          /* Centered
             --------*/

          pif = w_f*pip + (1.-w_f)*pjp;
          pjf = pif;

        }
        else if (ischcp == 2) {

          /* SOLU
             ---- */

          cs_solu_f_val(cell_ceni,
                        i_face_cog[face_id],
                        gradup[ii],
                        _pvar[ii],
                        &pif);
          cs_solu_f_val(cell_cenj,
                        i_face_cog[face_id],
                        gradup[jj],
                        _pvar[jj],
                        &pjf);

        }
        else if (ischcp == 3) {

          /* Centered
             -------- */

          pif = w_f*pip + (1.-w_f)*pjp;
          pjf = pif;

          /* Legacy SOLU
             -----------*/
          cs_real_t pif_up, pjf_up;

          cs_solu_f_val(cell_ceni,
                        i_face_cog[face_id],
                        grad[ii],
                        _pvar[ii],
                        &pif_up);

          cs_solu_f_val(cell_cenj,
                        i_face_cog[face_id],
                        grad[jj],
                        _pvar[jj],
                        &pjf_up);

          cs_real_t hybrid_blend_interp
            = cs_math_fmin(hybrid_blend[ii], hybrid_blend[jj]);

          pif = hybrid_blend_interp*pif + (1. - hybrid_blend_interp)*pif_up;
          pjf = hybrid_blend_interp*pjf + (1. - hybrid_blend_interp)*pjf_up;

        }

        /* Blending
           -------- */

        pif = beta * pif + (1. - beta) * _pvar[ii];
        pjf = beta * pjf + (1. - beta) * _pvar[jj];

      }
      else if (ischcp == 4) {

        /* NVD/TVD family of high accuracy schemes */

        cs_lnum_t ic, id;

        /* Determine central and downwind sides w.r.t. current face */
        if (i_massflux[face_id] >= 0.) {
          ic = ii;
          id = jj;
        } else {
          ic = jj;
          id = ii;
        }

        cs_real_t courant_c = -1.;
        if (courant != nullptr)
          courant_c = courant[ic];

        cs_i_cd_unsteady_nvd(limiter_choice,
                             beta,
                             cell_cen[ic],
                             cell_cen[id],
                             i_face_u_normal[face_id],
                             i_face_cog[face_id],
                             grad[ic],
                             _pvar[ic],
                             _pvar[id],
                             local_max[ic],
                             local_min[ic],
                             courant_c,
                             &pif,
                             &pjf);

      }

      // Convective flux

      if (iconvp == 1) {
        cs_real_t _i_massflux = i_massflux[face_id];
        cs_real_t flui = 0.5*(_i_massflux + cs_math_fabs(_i_massflux));
        cs_real_t fluj = 0.5*(_i_massflux - cs_math_fabs(_i_massflux));

        i_conv_flux[face_id][0] +=   thetap*(flui*pif + fluj*pjf)
                                   - imasac*_i_massflux*_pvar[ii];

        i_conv_flux[face_id][1] +=   thetap*(flui*pif + fluj*pjf)
                                   - imasac*_i_massflux*_pvar[jj];

      }

    });

  }
  /* Flux with slope test or NVD/TVD limiter
     ======================================= */

  else { /* isstpp = 0 */

    if (ischcp < 0 || ischcp > 2) {
      bft_error(__FILE__, __LINE__, 0,
                _("invalid value of ischcv"));
    }

    ctx.parallel_for_i_faces(m, [=] CS_F_HOST_DEVICE (cs_lnum_t  face_id) {

      cs_lnum_t ii = i_face_cells[face_id][0];
      cs_lnum_t jj = i_face_cells[face_id][1];

      bool upwind_switch = false;

      cs_real_t pif, pjf;
      cs_real_t pip, pjp;

      if (ircflp == 1) {
        cs_real_t bldfrp = 1.;
        if (df_limiter != nullptr)  /* Local limiter */
          bldfrp = cs_math_fmax(cs_math_fmin(df_limiter[ii], df_limiter[jj]),
                                0.);

        cs_real_t recoi, recoj;
        cs_i_compute_quantities(bldfrp,
                                diipf[face_id], djjpf[face_id],
                                grad[ii], grad[jj],
                                _pvar[ii], _pvar[jj],
                                &recoi, &recoj,
                                &pip, &pjp);
      }
      else {
        pip = _pvar[ii];
        pjp = _pvar[jj];
      }

      const cs_real_t *cell_ceni = cell_cen[ii];
      const cs_real_t *cell_cenj = cell_cen[jj];
      const cs_real_t w_f = weight[face_id];

      /* Slope test is needed with convection */
      if (iconvp > 0) {
        cs_real_t testij, tesqck;

        cs_slope_test(_pvar[ii],
                      _pvar[jj],
                      i_dist[face_id],
                      i_face_u_normal[face_id],
                      grad[ii],
                      grad[jj],
                      gradst[ii],
                      gradst[jj],
                      i_massflux[face_id],
                      &testij,
                      &tesqck);

        if (ischcp == 0) {

          /* Original SOLU
             --------------*/

          cs_solu_f_val(cell_ceni,
                        i_face_cog[face_id],
                        grad[ii],
                        _pvar[ii],
                        &pif);
          cs_solu_f_val(cell_cenj,
                        i_face_cog[face_id],
                        grad[jj],
                        _pvar[jj],
                        &pjf);
        }
        else if (ischcp == 1) {

          /* Centered
             --------*/

          pif = w_f*pip + (1.-w_f)*pjp;
          pjf = pif;

        }
        else {

          /* SOLU
             -----*/

          cs_solu_f_val(cell_ceni,
                        i_face_cog[face_id],
                        gradup[ii],
                        _pvar[ii],
                        &pif);
          cs_solu_f_val(cell_cenj,
                        i_face_cog[face_id],
                        gradup[jj],
                        _pvar[jj],
                        &pjf);

        }

        /* Slope test: percentage of upwind
           -------------------------------- */

        if (tesqck <= 0. || testij <= 0.) {

          cs_blend_f_val(blend_st, _pvar[ii], &pif);
          cs_blend_f_val(blend_st, _pvar[jj], &pjf);

          upwind_switch = true;

        }

        /* Blending
           -------- */

        cs_blend_f_val(blencp, _pvar[ii], &pif);
        cs_blend_f_val(blencp, _pvar[jj], &pjf);

      }
      else { /* If iconv=0 p*fr* are useless */

        pif = _pvar[ii];
        pjf = _pvar[jj];

      } /* End for slope test */

      if (iconvp == 1) {
        cs_real_t _i_massflux = i_massflux[face_id];
        cs_real_t flui = 0.5*(_i_massflux + cs_math_fabs(_i_massflux));
        cs_real_t fluj = 0.5*(_i_massflux - cs_math_fabs(_i_massflux));

        i_conv_flux[face_id][0] +=   thetap*(flui*pif + fluj*pjf)
                                   - imasac*_i_massflux*_pvar[ii];

        i_conv_flux[face_id][1] +=   thetap*(flui*pif + fluj*pjf)
                                   - imasac*_i_massflux*_pvar[jj];
      }

      if (upwind_switch) {
        /* in parallel, face will be counted by one and only one rank */
        if (i_upwind != nullptr && ii < n_cells)
          i_upwind[face_id] = 1;

        if (v_slope_test != nullptr) {
          cs_dispatch_sum(&v_slope_test[ii],
                          cs_math_fabs(i_massflux[face_id]) / cell_vol[ii],
                          i_sum_type);
          cs_dispatch_sum(&v_slope_test[jj],
                          cs_math_fabs(i_massflux[face_id]) / cell_vol[jj],
                          i_sum_type);
        }
      }
    });

  } /* pure upwind, without slope test, with slope test */

  if (eqp.verbosity >= 2 && iconvp == 1) {

    cs_gnum_t n_upwind = 0;
    if (i_upwind != nullptr) {
#     pragma omp parallel for reduction(+:n_upwind)
      for (cs_lnum_t i = 0; i < n_i_faces; i++) {
        n_upwind += i_upwind[i];
      }
      cs_parall_counter(&n_upwind, 1);
    }
    else if (pure_upwind)
      n_upwind = m->n_g_i_faces;

    /* Sum number of clippings */
    cs_parall_counter(&n_upwind, 1);

    bft_printf(_(" %s: %llu Faces with upwind on %llu interior faces\n"),
               var_name, (unsigned long long)n_upwind,
               (unsigned long long)m->n_g_i_c_faces);

    CS_FREE_HD(i_upwind);
  }

  /* ======================================================================
    ---> Contribution from boundary faces
    ======================================================================*/

  /* Boundary convective flux are all computed with an upwind scheme */
  if (icvflb == false) {

    ctx.parallel_for_b_faces(m, [=] CS_F_HOST_DEVICE (cs_lnum_t  face_id) {

      cs_lnum_t ii = b_face_cells[face_id];
      cs_real_t pip;

      cs_real_t bldfrp = (cs_real_t) ircflb;
      /* Local limitation of the reconstruction */
      if (df_limiter != nullptr && ircflb > 0)
        bldfrp = cs_math_fmax(df_limiter[ii], 0.);

      cs_b_cd_unsteady(bldfrp,
                       diipb[face_id],
                       grad[ii],
                       _pvar[ii],
                       &pip);

      cs_b_upwind_flux(iconvp,
                       thetap,
                       imasac,
                       inc,
                       bc_type[face_id],
                       _pvar[ii],
                       _pvar[ii], /* no relaxation */
                       pip,
                       coefap[face_id],
                       coefbp[face_id],
                       b_massflux[face_id],
                       1., /* xcpp */
                       &(b_conv_flux[face_id]));

    });
  }

  /* Boundary convective flux is imposed at some faces
     (tagged in icvfli array) */

  else if (icvflb) {

    /* Retrieve the value of the convective flux to be imposed */
    if (f_id != -1) {
      coface = f->bc_coeffs->ac;
      cofbce = f->bc_coeffs->bc;
    }
    else {
      bft_error(__FILE__, __LINE__, 0,
                _("invalid value of icvflb and f_id"));
    }

    ctx.parallel_for_b_faces(m, [=] CS_F_HOST_DEVICE (cs_lnum_t  face_id) {

      cs_lnum_t ii = b_face_cells[face_id];
      cs_real_t pip;

      cs_real_t bldfrp = (cs_real_t) ircflb;
      /* Local limitation of the reconstruction */
      if (df_limiter != nullptr && ircflb > 0)
        bldfrp = cs_math_fmax(df_limiter[ii], 0.);

      cs_b_cd_unsteady(bldfrp,
                       diipb[face_id],
                       grad[ii],
                       _pvar[ii],
                       &pip);

      cs_b_imposed_conv_flux(iconvp,
                             thetap,
                             imasac,
                             inc,
                             bc_type[face_id],
                             icvfli[face_id],
                             _pvar[ii],
                             _pvar[ii], /* no relaxation */
                             pip,
                             coefap[face_id],
                             coefbp[face_id],
                             coface[face_id],
                             cofbce[face_id],
                             b_massflux[face_id],
                             1., /* xcpp */
                             &(b_conv_flux[face_id]));

    });
  }

  ctx.wait();

  /* Free memory */
  CS_FREE_HD(grad);
  CS_FREE_HD(gradup);
  CS_FREE_HD(gradst);
  CS_FREE_HD(local_max);
  CS_FREE_HD(local_min);
  CS_FREE_HD(courant);
}

/*----------------------------------------------------------------------------*/
/*!
 * \brief Add the explicit part of the convection/diffusion terms of a transport
 *  equation of a vector field \f$ \vect{\varia} \f$.
 *
 * More precisely, the right hand side \f$ \vect{Rhs} \f$ is updated as
 * follows:
 * \f[
 *  \vect{Rhs} = \vect{Rhs} - \sum_{\fij \in \Facei{\celli}}      \left(
 *         \dot{m}_\ij \left( \vect{\varia}_\fij - \vect{\varia}_\celli \right)
 *       - \mu_\fij \gradt_\fij \vect{\varia} \cdot \vect{S}_\ij  \right)
 * \f]
 *
 * \deprecated
 *
 * Remark:
 * if ivisep = 1, then we also take \f$ \mu \transpose{\gradt\vect{\varia}}
 * + \lambda \trace{\gradt\vect{\varia}} \f$, where \f$ \lambda \f$ is
 * the secondary viscosity, i.e. usually \f$ -\frac{2}{3} \mu \f$.
 *
 * Warning:
 * - \f$ \vect{Rhs} \f$ has already been initialized before calling bilsc!
 * - mind the sign minus
 *
 * \param[in]     f             pointer to field, or nullptr
 * \param[in]     name          pointer to associated field or array name
 * \param[in]     eqp           equation parameters
 * \param[in]     cpl           structure associated with internal coupling
 * \param[in]     icvflb        global indicator of boundary convection flux
 *                               - 0 upwind scheme at all boundary faces
 *                               - 1 imposed flux at some boundary faces
 * \param[in]     inc           indicator
 *                               - 0 when solving an increment
 *                               - 1 otherwise
 * \param[in]     pvar          solved velocity (current time step)
 * \param[in]     pvara         solved velocity (previous time step)
 * \param[in]     icvfli        boundary face indicator array of convection flux
 *                               - 0 upwind scheme
 *                               - 1 imposed flux
 * \param[in]     bc_coeffs_v   boundary conditions structure for the variable
 * \param[in]     i_massflux    mass flux at interior faces
 * \param[in]     b_massflux    mass flux at boundary faces
 * \param[in]     i_visc        \f$ \mu_\fij \dfrac{S_\fij}{\ipf \jpf} \f$
 *                               at interior faces for the r.h.s.
 * \param[in]     b_visc        \f$ \mu_\fib \dfrac{S_\fib}{\ipf \centf} \f$
 *                               at border faces for the r.h.s.
 * \param[in]     grad          associated gradient
 * \param[in,out] rhs           right hand side \f$ \vect{Rhs} \f$
 */
/*----------------------------------------------------------------------------*/

static void
_convection_diffusion_vector_steady(cs_field_t                 *f,
                                    const char                 *var_name,
                                    const cs_equation_param_t  &eqp,
                                    cs_internal_coupling_t     *cpl,
                                    int                         icvflb,
                                    int                         inc,
                                    cs_real_3_t                *pvar,
                                    const cs_real_3_t          *pvara,
                                    const int                   icvfli[],
                                    const cs_field_bc_coeffs_t *bc_coeffs_v,
                                    const cs_real_t             i_massflux[],
                                    const cs_real_t             b_massflux[],
                                    const cs_real_t             i_visc[],
                                    const cs_real_t             b_visc[],
                                    cs_real_33_t               *grad,
                                    cs_real_3_t       *restrict rhs)
{
  cs_real_3_t  *coefav = (cs_real_3_t  *)bc_coeffs_v->a;
  cs_real_33_t *coefbv = (cs_real_33_t *)bc_coeffs_v->b;
  cs_real_3_t  *cofafv = (cs_real_3_t  *)bc_coeffs_v->af;
  cs_real_33_t *cofbfv = (cs_real_33_t *)bc_coeffs_v->bf;

  const int iconvp = eqp.iconv;
  const int idiffp = eqp.idiff;
  const int imrgra = eqp.imrgra;
  const int ircflp = eqp.ircflu;
  const int ircflb = (ircflp > 0) ? eqp.b_diff_flux_rc : 0;
  const int ischcp = eqp.ischcv;
  const int isstpp = eqp.isstpc;
  const int iwarnp = eqp.verbosity;
  const int icoupl = eqp.icoupl;
  const double blencp = eqp.blencv;
  const double blend_st = eqp.blend_st;
  const double relaxp = eqp.relaxv;
  const double thetap = eqp.theta;

  const cs_mesh_t  *m = cs_glob_mesh;
  cs_mesh_quantities_t  *fvq = cs_glob_mesh_quantities;

  const cs_lnum_t n_cells = m->n_cells;
  const cs_lnum_t n_cells_ext = m->n_cells_with_ghosts;
  const int n_i_groups = m->i_face_numbering->n_groups;
  const int n_i_threads = m->i_face_numbering->n_threads;
  const int n_b_threads = m->b_face_numbering->n_threads;
  const cs_lnum_t *restrict i_group_index = m->i_face_numbering->group_index;
  const cs_lnum_t *restrict b_group_index = m->b_face_numbering->group_index;

  const cs_lnum_2_t *restrict i_face_cells = m->i_face_cells;
  const cs_lnum_t *restrict b_face_cells = m->b_face_cells;
  const cs_real_t *restrict weight = fvq->weight;
  const cs_real_t *restrict i_dist = fvq->i_dist;
  const cs_real_t *restrict b_face_surf = fvq->b_face_surf;
  const cs_real_3_t *restrict cell_cen
    = (const cs_real_3_t *)fvq->cell_cen;
  const cs_nreal_3_t *restrict i_face_u_normal = fvq->i_face_u_normal;
  const cs_nreal_3_t *restrict b_face_u_normal = fvq->b_face_u_normal;
  const cs_real_3_t *restrict i_face_cog
    = (const cs_real_3_t *)fvq->i_face_cog;
  const cs_rreal_3_t *restrict diipf = fvq->diipf;
  const cs_rreal_3_t *restrict djjpf = fvq->djjpf;
  const cs_rreal_3_t *restrict diipb = fvq->diipb;

  const int *bc_type = cs_glob_bc_type;
  cs_real_2_t *i_f_face_factor = nullptr;
  cs_real_t *b_f_face_factor = nullptr;

  /* Flux limiter */
  cs_real_t *df_limiter = nullptr;
  if (f != nullptr) {
    int df_limiter_id
      = cs_field_get_key_int(f, cs_field_key_id("diffusion_limiter_id"));
    if (df_limiter_id > -1)
      df_limiter = cs_field_by_id(df_limiter_id)->val;
  }

  /* Discontinuous porous treatment */
  if (cs_glob_porous_model == 3 && f == CS_F_(vel)) {
    i_f_face_factor = fvq->i_f_face_factor;
    b_f_face_factor = fvq->b_f_face_factor;
  }

  const cs_real_3_t *coface = nullptr;
  const cs_real_33_t *cofbce = nullptr;

  /* Internal coupling variables */
  cs_real_3_t *pvar_local = nullptr;
  cs_real_3_t *pvar_distant = nullptr;
  cs_real_t *df_limiter_local = nullptr;
  const cs_lnum_t *faces_local = nullptr, *faces_distant = nullptr;
  cs_lnum_t n_local = 0, n_distant = 0;

  cs_dispatch_context ctx;
  ctx.set_use_gpu(false);  /* Steady case deprecated, so not ported to GPU */

  /*==========================================================================*/

  /* 1. Initialization */

  /* Allocate work arrays */


  /* Choose gradient type */

  cs_halo_type_t halo_type = CS_HALO_STANDARD;
  cs_gradient_type_t gradient_type = CS_GRADIENT_GREEN_ITER;

  cs_gradient_type_by_imrgra(imrgra,
                             &gradient_type,
                             &halo_type);

  const cs_real_3_t  *restrict _pvar
    = (pvar != nullptr) ? (const cs_real_3_t  *)pvar : pvara;

  /* Slope limiters */

  if (iwarnp >= 2 && iconvp == 1) {
    if (ischcp == 1) {
      bft_printf
        (
         _(" %s: Convection in centered blending with %f percent of upwind\n"),
         var_name, (1.-blencp)*100.);
    }
    else {
      bft_printf
        (
         _(" %s: Convection in 2nd order blending with %f percent of upwind\n"),
         var_name, (1.-blencp)*100.);
    }
  }

  int pure_upwind = (blencp > 0.) ? 0 : 1;

  if (cpl != nullptr) {
    cs_internal_coupling_coupled_faces(cpl,
                                       &n_local,
                                       &faces_local,
                                       &n_distant,
                                       &faces_distant);
  }

  /* ======================================================================
     ---> Compute uncentered gradient grdpa for the slope test
     ======================================================================*/

  cs_real_33_t*grdpa = nullptr;
  // cs_float_33_m *grdpa = nullptr;

  if (iconvp > 0 && pure_upwind == false && isstpp == 0) {
    CS_MALLOC_HD(grdpa, n_cells_ext, cs_real_33_t, cs_alloc_mode);
    // CS_MALLOC_HD(grdpa, n_cells_ext, cs_float_33_m, cs_alloc_mode);

    _slope_test_gradient_strided<3, cs_real_t>(ctx,
                                    inc,
                                    halo_type,
                                    (const cs_real_33_t *)grad,
                                    grdpa,
                                    _pvar,
                                    bc_coeffs_v,
                                    i_massflux);
    ctx.wait();
  }

  /* ======================================================================
     ---> Contribution from interior faces
     ======================================================================*/

  short *i_upwind = nullptr;
  if (iwarnp >= 2 && iconvp == 1) {
    cs_lnum_t n_i_faces = m->n_i_faces;
    CS_MALLOC_HD(i_upwind, n_i_faces, short, cs_alloc_mode);
    ctx.parallel_for(n_i_faces, [=] CS_F_HOST_DEVICE (cs_lnum_t face_id) {
      i_upwind[face_id] = 0;
    });
    ctx.wait();
  }

  if (n_cells_ext > n_cells) {
#   pragma omp parallel for if(n_cells_ext -n_cells > CS_THR_MIN)
    for (cs_lnum_t cell_id = n_cells; cell_id < n_cells_ext; cell_id++) {
      for (cs_lnum_t isou = 0; isou < 3; isou++)
        rhs[cell_id][isou] = 0.;
    }
  }

  /* Pure upwind flux
     ================ */

  if (pure_upwind == 1) {

    for (int g_id = 0; g_id < n_i_groups; g_id++) {
#     pragma omp parallel for
      for (int t_id = 0; t_id < n_i_threads; t_id++) {
        for (cs_lnum_t face_id = i_group_index[(t_id*n_i_groups + g_id)*2];
             face_id < i_group_index[(t_id*n_i_groups + g_id)*2 + 1];
             face_id++) {

          cs_lnum_t ii = i_face_cells[face_id][0];
          cs_lnum_t jj = i_face_cells[face_id][1];

          /* in parallel, face will be counted by one and only one rank */
          if (i_upwind != nullptr && ii < n_cells) {
            i_upwind[face_id] = 1;
          }

          cs_real_t fluxi[3], fluxj[3] ;
          for (cs_lnum_t isou =  0; isou < 3; isou++) {
            fluxi[isou] = 0;
            fluxj[isou] = 0;
          }

          cs_real_3_t pip, pjp, pipr, pjpr;
          cs_real_3_t pifri, pifrj, pjfri, pjfrj;
          cs_real_3_t _pi, _pj, _pia, _pja;

          for (int i = 0; i < 3; i++) {
            _pi[i]  = _pvar[ii][i];
            _pj[i]  = _pvar[jj][i];
            _pia[i] = pvara[ii][i];
            _pja[i] = pvara[jj][i];
          }

          /* Scaling due to mass balance in porous modelling */
          if (i_f_face_factor != nullptr) {
            const cs_nreal_t *n = i_face_u_normal[face_id];
            cs_math_3_normal_scaling(n, i_f_face_factor[face_id][0], _pi);
            cs_math_3_normal_scaling(n, i_f_face_factor[face_id][0], _pia);
            cs_math_3_normal_scaling(n, i_f_face_factor[face_id][1], _pj);
            cs_math_3_normal_scaling(n, i_f_face_factor[face_id][1], _pja);
          }

          cs_real_t bldfrp = (cs_real_t) ircflp;
          /* Local limitation of the reconstruction */
          if (df_limiter != nullptr && ircflp > 0)
            bldfrp = cs_math_fmax(cs_math_fmin(df_limiter[ii], df_limiter[jj]),
                                  0.);

          cs_i_cd_steady_upwind_strided<3>(bldfrp,
                                           relaxp,
                                           diipf[face_id],
                                           djjpf[face_id],
                                           grad[ii],
                                           grad[jj],
                                           _pi,
                                           _pj,
                                           _pia,
                                           _pja,
                                           pifri,
                                           pifrj,
                                           pjfri,
                                           pjfrj,
                                           pip,
                                           pjp,
                                           pipr,
                                           pjpr);

          cs_i_conv_flux_strided<3>(iconvp,
                                    1.,
                                    1,
                                    _pvar[ii],
                                    _pvar[jj],
                                    pifri,
                                    pifrj,
                                    pjfri,
                                    pjfrj,
                                    i_massflux[face_id],
                                    fluxi,
                                    fluxj);

          cs_i_diff_flux_strided<3>(idiffp,
                                    1.,
                                    pip,
                                    pjp,
                                    pipr,
                                    pjpr,
                                    i_visc[face_id],
                                    fluxi,
                                    fluxj);

          for (cs_lnum_t isou = 0; isou < 3; isou++) {
            rhs[ii][isou] -= fluxi[isou];
            rhs[jj][isou] += fluxj[isou];
          }

        }
      }

    }

  }

  /* --> Flux with no slope test
     ============================*/

  else if (isstpp == 1) {

    if (ischcp < 0 || ischcp == 2 || ischcp > 3) {
      bft_error(__FILE__, __LINE__, 0,
                _("invalid value of ischcv"));
    }

    for (int g_id = 0; g_id < n_i_groups; g_id++) {
#     pragma omp parallel for
      for (int t_id = 0; t_id < n_i_threads; t_id++) {
        for (cs_lnum_t face_id = i_group_index[(t_id*n_i_groups + g_id)*2];
             face_id < i_group_index[(t_id*n_i_groups + g_id)*2 + 1];
             face_id++) {

          cs_lnum_t ii = i_face_cells[face_id][0];
          cs_lnum_t jj = i_face_cells[face_id][1];

          cs_real_t fluxi[3], fluxj[3] ;
          for (cs_lnum_t isou =  0; isou < 3; isou++) {
            fluxi[isou] = 0;
            fluxj[isou] = 0;
          }
          cs_real_3_t pip, pjp, pipr, pjpr;
          cs_real_3_t pifri, pifrj, pjfri, pjfrj;
          cs_real_3_t _pi, _pj, _pia, _pja;

          for (int i = 0; i < 3; i++) {
            _pi[i]  = _pvar[ii][i];
            _pj[i]  = _pvar[jj][i];
            _pia[i] = pvara[ii][i];
            _pja[i] = pvara[jj][i];
          }

          /* Scaling due to mass balance in porous modelling */
          if (i_f_face_factor != nullptr) {
            const cs_nreal_t *n = i_face_u_normal[face_id];
            cs_math_3_normal_scaling(n, i_f_face_factor[face_id][0], _pi);
            cs_math_3_normal_scaling(n, i_f_face_factor[face_id][0], _pia);
            cs_math_3_normal_scaling(n, i_f_face_factor[face_id][1], _pj);
            cs_math_3_normal_scaling(n, i_f_face_factor[face_id][1], _pja);
          }

          cs_real_t bldfrp = (cs_real_t) ircflp;
          /* Local limitation of the reconstruction */
          if (df_limiter != nullptr && ircflp > 0)
            bldfrp = cs_math_fmax(cs_math_fmin(df_limiter[ii], df_limiter[jj]),
                                  0.);

          cs_i_cd_steady_strided<3>(bldfrp,
                                    ischcp,
                                    relaxp,
                                    blencp,
                                    weight[face_id],
                                    cell_cen[ii],
                                    cell_cen[jj],
                                    i_face_cog[face_id],
                                    diipf[face_id],
                                    djjpf[face_id],
                                    grad[ii],
                                    grad[jj],
                                    _pi,
                                    _pj,
                                    _pia,
                                    _pja,
                                    pifri,
                                    pifrj,
                                    pjfri,
                                    pjfrj,
                                    pip,
                                    pjp,
                                    pipr,
                                    pjpr);

          cs_i_conv_flux_strided<3>(iconvp,
                                    1.,
                                    1,
                                    _pvar[ii],
                                    _pvar[jj],
                                    pifri,
                                    pifrj,
                                    pjfri,
                                    pjfrj,
                                    i_massflux[face_id],
                                    fluxi,
                                    fluxj);

          cs_i_diff_flux_strided<3>(idiffp,
                                    1.,
                                    pip,
                                    pjp,
                                    pipr,
                                    pjpr,
                                    i_visc[face_id],
                                    fluxi,
                                    fluxj);

          for (cs_lnum_t isou = 0; isou < 3; isou++) {
            rhs[ii][isou] -= fluxi[isou];
            rhs[jj][isou] += fluxj[isou];
          }

        }
      }
    }

  }

  /* Flux with slope test
     ==================== */

  else {

    if (ischcp < 0 || ischcp > 1) {
      bft_error(__FILE__, __LINE__, 0,
                _("invalid value of ischcv"));
    }

    for (int g_id = 0; g_id < n_i_groups; g_id++) {
#     pragma omp parallel for
      for (int t_id = 0; t_id < n_i_threads; t_id++) {
        for (cs_lnum_t face_id = i_group_index[(t_id*n_i_groups + g_id)*2];
             face_id < i_group_index[(t_id*n_i_groups + g_id)*2 + 1];
             face_id++) {

          cs_lnum_t ii = i_face_cells[face_id][0];
          cs_lnum_t jj = i_face_cells[face_id][1];

          cs_real_t fluxi[3], fluxj[3] ;
          for (cs_lnum_t isou =  0; isou < 3; isou++) {
            fluxi[isou] = 0;
            fluxj[isou] = 0;
          }
          cs_real_3_t pip, pjp, pipr, pjpr;
          cs_real_3_t pifri, pifrj, pjfri, pjfrj;
          bool upwind_switch = false;
          cs_real_3_t _pi, _pj, _pia, _pja;

          for (int i = 0; i < 3; i++) {
            _pi[i]  = _pvar[ii][i];
            _pj[i]  = _pvar[jj][i];
            _pia[i] = pvara[ii][i];
            _pja[i] = pvara[jj][i];
          }

          /* Scaling due to mass balance in porous modelling */
          if (i_f_face_factor != nullptr) {
            const cs_nreal_t *n = i_face_u_normal[face_id];
            cs_math_3_normal_scaling(n, i_f_face_factor[face_id][0], _pi);
            cs_math_3_normal_scaling(n, i_f_face_factor[face_id][0], _pia);
            cs_math_3_normal_scaling(n, i_f_face_factor[face_id][1], _pj);
            cs_math_3_normal_scaling(n, i_f_face_factor[face_id][1], _pja);
          }

          cs_real_t bldfrp = (cs_real_t) ircflp;
          /* Local limitation of the reconstruction */
          if (df_limiter != nullptr && ircflp > 0)
            bldfrp = cs_math_fmax(cs_math_fmin(df_limiter[ii], df_limiter[jj]),
                                  0.);

          cs_i_cd_steady_slope_test_strided<3, cs_real_t>(&upwind_switch,
          // cs_i_cd_steady_slope_test_strided<3, cs_float_m>(&upwind_switch,
                                               iconvp,
                                               bldfrp,
                                               ischcp,
                                               relaxp,
                                               blencp,
                                               blend_st,
                                               weight[face_id],
                                               i_dist[face_id],
                                               cell_cen[ii],
                                               cell_cen[jj],
                                               i_face_u_normal[face_id],
                                               i_face_cog[face_id],
                                               diipf[face_id],
                                               djjpf[face_id],
                                               i_massflux[face_id],
                                               grad[ii],
                                               grad[jj],
                                               grdpa[ii],
                                               grdpa[jj],
                                               _pi,
                                               _pj,
                                               _pia,
                                               _pja,
                                               pifri,
                                               pifrj,
                                               pjfri,
                                               pjfrj,
                                               pip,
                                               pjp,
                                               pipr,
                                               pjpr);

          cs_i_conv_flux_strided<3>(iconvp,
                                    1.,
                                    1,
                                    _pvar[ii],
                                    _pvar[jj],
                                    pifri,
                                    pifrj,
                                    pjfri,
                                    pjfrj,
                                    i_massflux[face_id],
                                    fluxi,
                                    fluxj);

          cs_i_diff_flux_strided<3>(idiffp,
                                    1.,
                                    pip,
                                    pjp,
                                    pipr,
                                    pjpr,
                                    i_visc[face_id],
                                    fluxi,
                                    fluxj);

          for (cs_lnum_t isou = 0; isou < 3; isou++) {
            rhs[ii][isou] -= fluxi[isou];
            rhs[jj][isou] += fluxj[isou];
          }

        }
      }
    }

  } /* iupwin */

  if (iwarnp >= 2 && i_upwind != nullptr) {
    cs_gnum_t n_upwind = 0;
    const cs_lnum_t n_i_faces = m->n_i_faces;
#   pragma omp parallel for reduction(+:n_upwind)
    for (int i = 0; i < n_i_faces; i++) {
      n_upwind += i_upwind[i];
    }
    cs_parall_counter(&n_upwind, 1);

    bft_printf(_(" %s: %llu Faces with upwind on %llu interior faces\n"),
               var_name, (unsigned long long)n_upwind,
               (unsigned long long)m->n_g_i_c_faces);

    CS_FREE_HD(i_upwind);
  }

  /* ======================================================================
     ---> Contribution from boundary faces
     ======================================================================*/

  /* Boundary convective flux are all computed with an upwind scheme */
  if (icvflb == 0) {

#   pragma omp parallel for if(m->n_b_faces > CS_THR_MIN)
    for (int t_id = 0; t_id < n_b_threads; t_id++) {
      for (cs_lnum_t face_id = b_group_index[t_id*2];
           face_id < b_group_index[t_id*2 + 1];
           face_id++) {

        cs_lnum_t ii = b_face_cells[face_id];

        cs_real_t fluxi[3], pfac[3];
        for (cs_lnum_t isou =  0; isou < 3; isou++) {
          fluxi[isou] = 0;
        }
        cs_real_3_t pir, pipr;
        cs_real_3_t _pi, _pia;
        for (int i = 0; i < 3; i++) {
          _pi[i]  = _pvar[ii][i];
          _pia[i] = pvara[ii][i];
        }

        /* Scaling due to mass balance in porous modelling */
        if (b_f_face_factor != nullptr) {
          const cs_nreal_t *n = i_face_u_normal[face_id];
          cs_math_3_normal_scaling(n, b_f_face_factor[face_id], _pi);
          cs_math_3_normal_scaling(n, b_f_face_factor[face_id], _pia);
        }

        cs_real_t bldfrp = (cs_real_t) ircflb;
        /* Local limitation of the reconstruction */
        if (df_limiter != nullptr && ircflb > 0)
          bldfrp = cs_math_fmax(df_limiter[ii], 0.);

        cs_b_cd_steady_strided<3>(bldfrp,
                                  relaxp,
                                  diipb[face_id],
                                  (const cs_real_3_t *)grad[ii],
                                  _pi,
                                  _pia,
                                  pir,
                                  pipr);

        cs_b_upwind_flux_strided<3>(iconvp,
                                    1., /* thetap */
                                    1, /* imasac */
                                    inc,
                                    bc_type[face_id],
                                    _pi,
                                    pir,
                                    pipr,
                                    coefav[face_id],
                                    coefbv[face_id],
                                    b_massflux[face_id],
                                    pfac,
                                    fluxi);

        cs_b_diff_flux_strided<3>(idiffp,
                                  1., /* thetap */
                                  inc,
                                  pipr,
                                  cofafv[face_id],
                                  cofbfv[face_id],
                                  b_visc[face_id],
                                  fluxi);

        for (cs_lnum_t isou = 0; isou < 3; isou++) {
          rhs[ii][isou] -= fluxi[isou];
        } /* isou */

      }
    }

    if (icoupl > 0) {
      /* Prepare data for sending */
      BFT_MALLOC(pvar_distant, n_distant, cs_real_3_t);

      for (cs_lnum_t ii = 0; ii < n_distant; ii++) {
        cs_lnum_t face_id = faces_distant[ii];
        cs_lnum_t jj = b_face_cells[face_id];

        cs_real_3_t pip, pipr;
        cs_real_3_t _pj, _pja;

        for (int i = 0; i < 3; i++) {
          _pj[i]  = _pvar[jj][i];
          _pja[i]  = pvara[jj][i];
        }

        cs_real_t bldfrp = (cs_real_t) ircflb;
        /* Local limitation of the reconstruction */
        /* Note: to be treated exactly as a internal face, should be a bending
         * between the two cells... */
        if (df_limiter != nullptr && ircflb > 0)
          bldfrp = cs_math_fmax(df_limiter[jj], 0.);

        /* Scaling due to mass balance in porous modelling */
        if (b_f_face_factor != nullptr) {
          const cs_nreal_t *n = b_face_u_normal[face_id];
          cs_math_3_normal_scaling(n, b_f_face_factor[face_id], _pj);
        }

        cs_b_cd_steady_strided<3>(bldfrp,
                                  relaxp,
                                  diipb[face_id],
                                  (const cs_real_3_t *)grad[jj],
                                  _pj,
                                  _pja,
                                  pip,
                                  pipr);

        for (int k = 0; k < 3; k++)
          pvar_distant[ii][k] = pipr[k];
      }

      /* Receive data */
      BFT_MALLOC(pvar_local, n_local, cs_real_3_t);
      cs_internal_coupling_exchange_var(cpl,
                                        3, /* Dimension */
                                        (cs_real_t *)pvar_distant,
                                        (cs_real_t *)pvar_local);

      if (df_limiter != nullptr) {
        BFT_MALLOC(df_limiter_local, n_local, cs_real_t);
        cs_internal_coupling_exchange_var(cpl,
                                          1, /* Dimension */
                                          df_limiter,
                                          df_limiter_local);
      }

      /* Flux contribution */
      assert(f != nullptr);
      cs_real_t *hintp = f->bc_coeffs->hint;
      cs_real_t *hextp = f->bc_coeffs->rcodcl2;
      for (cs_lnum_t ii = 0; ii < n_local; ii++) {
        cs_lnum_t face_id = faces_local[ii];
        cs_lnum_t jj = b_face_cells[face_id];
        cs_real_t surf = b_face_surf[face_id];
        cs_real_t pip[3], pipr[3], pjpr[3];
        cs_real_t fluxi[3] = {0., 0., 0.};
        cs_real_3_t _pj, _pja;

        for (cs_lnum_t i = 0; i < 3; i++) {
          _pj[i]  = _pvar[jj][i];
          _pja[i]  = pvara[jj][i];
        }

        /* Scaling due to mass balance in porous modelling */
        if (b_f_face_factor != nullptr) {
          const cs_nreal_t *n = b_face_u_normal[face_id];
          cs_math_3_normal_scaling(n, b_f_face_factor[face_id], _pj);
        }

        cs_real_t bldfrp = (cs_real_t) ircflb;
        /* Local limitation of the reconstruction */
        if (df_limiter != nullptr && ircflb > 0)
          bldfrp = cs_math_fmax(cs_math_fmin(df_limiter_local[ii],
                                             df_limiter[jj]),
                                0.);

        cs_b_cd_steady_strided<3>(bldfrp,
                                  relaxp,
                                  diipb[face_id],
                                  (const cs_real_3_t *)grad[jj],
                                  _pj,
                                  _pja,
                                  pip,
                                  pipr);

        for (cs_lnum_t k = 0; k < 3; k++)
          pjpr[k] = pvar_local[ii][k];

        cs_real_t hint = hintp[face_id];
        cs_real_t hext = hextp[face_id];
        cs_real_t heq = _calc_heq(hint, hext)*surf;

        cs_b_diff_flux_coupling_strided<3>(idiffp,
                                           pipr,
                                           pjpr,
                                           heq,
                                           fluxi);

        for (int k = 0; k < 3; k++)
          rhs[jj][k] -= thetap * fluxi[k];
      }

      BFT_FREE(pvar_local);
      /* Sending structures are no longer needed */
      BFT_FREE(pvar_distant);
      if (df_limiter != nullptr) {
        BFT_FREE(df_limiter_local);
      }
    }

  }

  /* Boundary convective flux imposed at some faces (tags in icvfli array) */

  else if (icvflb == 1) {

    /* Retrieve the value of the convective flux to be imposed */
    if (f != nullptr) {
      coface = (const cs_real_3_t *)(f->bc_coeffs->ac);
      cofbce = (const cs_real_33_t *)(f->bc_coeffs->bc);
    }
    else {
      bft_error(__FILE__, __LINE__, 0,
                _("invalid value of icvflb and f_id"));
    }

#   pragma omp parallel for if(m->n_b_faces > CS_THR_MIN)
    for (int t_id = 0; t_id < n_b_threads; t_id++) {
      for (cs_lnum_t face_id = b_group_index[t_id*2];
           face_id < b_group_index[t_id*2 + 1];
           face_id++) {

        cs_lnum_t ii = b_face_cells[face_id];

        cs_real_t fluxi[3], pir[3], pipr[3];

        for (cs_lnum_t isou =  0; isou < 3; isou++) {
          fluxi[isou] = 0;
        }
        cs_real_3_t _pi, _pia;
        cs_real_t pfac[3];

        for (int i = 0; i < 3; i++) {
          _pi[i]  = _pvar[ii][i];
          _pia[i] = pvara[ii][i];
        }

        /* Scaling due to mass balance in porous modelling */
        if (b_f_face_factor != nullptr) {
          const cs_nreal_t *n = b_face_u_normal[face_id];
          cs_math_3_normal_scaling(n, b_f_face_factor[face_id], _pi);
          cs_math_3_normal_scaling(n, b_f_face_factor[face_id], _pia);
        }

        cs_real_t bldfrp = (cs_real_t) ircflb;
        /* Local limitation of the reconstruction */
        if (df_limiter != nullptr && ircflb > 0)
          bldfrp = cs_math_fmax(df_limiter[ii], 0.);

        cs_b_cd_steady_strided<3>(bldfrp,
                                  relaxp,
                                  diipb[face_id],
                                  (const cs_real_3_t *)grad[ii],
                                  _pi,
                                  _pia,
                                  pir,
                                  pipr);

        cs_b_imposed_conv_flux_strided<3>(iconvp,
                                          1., /* thetap */
                                          1., /* imasac */
                                          inc,
                                          bc_type[face_id],
                                          icvfli[face_id],
                                          _pvar[ii],
                                          pir,
                                          pipr,
                                          coefav[face_id],
                                          coefbv[face_id],
                                          coface[face_id],
                                          cofbce[face_id],
                                          b_massflux[face_id],
                                          pfac,
                                          fluxi);

        cs_b_diff_flux_strided<3>(idiffp,
                                  1., /* thetap */
                                  inc,
                                  pipr,
                                  cofafv[face_id],
                                  cofbfv[face_id],
                                  b_visc[face_id],
                                  fluxi);

        for (cs_lnum_t isou = 0; isou < 3; isou++) {
          rhs[ii][isou] -= fluxi[isou];
        }

      }
    }
  }

  /* Free memory */
  CS_FREE_HD(grdpa);
}

/*----------------------------------------------------------------------------*/
/*!
 * \brief Add the explicit part of the convection/diffusion terms of a transport
 *  equation of a tensor field \f$ \tens{\varia} \f$.
 *
 * More precisely, the right hand side \f$ \tens{Rhs} \f$ is updated as
 * follows:
 * \f[
 *  \tens{Rhs} = \tens{Rhs} - \sum_{\fij \in \Facei{\celli}}      \left(
 *         \dot{m}_\ij \left( \tens{\varia}_\fij - \tens{\varia}_\celli \right)
 *       - \mu_\fij \gradt_\fij \tens{\varia} \cdot \tens{S}_\ij  \right)
 * \f]
 *
 * Warning:
 * - \f$ \tens{Rhs} \f$ has already been initialized before calling bilsc!
 * - mind the sign minus
 *
 * \param[in]     idtvar        indicator of the temporal scheme
 * \param[in]     f_id          index of the current variable
 * \param[in]     eqp           equation parameters
 * \param[in]     icvflb        global indicator of boundary convection flux
 *                               - 0 upwind scheme at all boundary faces
 *                               - 1 imposed flux at some boundary faces
 * \param[in]     inc           indicator
 *                               - 0 when solving an increment
 *                               - 1 otherwise
 * \param[in]     pvar          solved velocity (current time step)
 * \param[in]     pvara         solved velocity (previous time step)
 * \param[in]     bc_coeffs_ts  boundary condition structure for the variable
 * \param[in]     i_massflux    mass flux at interior faces
 * \param[in]     b_massflux    mass flux at boundary faces
 * \param[in]     i_visc        \f$ \mu_\fij \dfrac{S_\fij}{\ipf \jpf} \f$
 *                               at interior faces for the r.h.s.
 * \param[in]     b_visc        \f$ \mu_\fib \dfrac{S_\fib}{\ipf \centf} \f$
 *                               at border faces for the r.h.s.
 * \param[in,out] rhs           right hand side \f$ \tens{Rhs} \f$
 */
/*----------------------------------------------------------------------------*/

static void
_convection_diffusion_tensor_steady(cs_field_t                  *f,
                                    const char                  *var_name,
                                    const cs_equation_param_t   &eqp,
                                    int                          icvflb,
                                    int                          inc,
                                    cs_real_6_t                 *pvar,
                                    const cs_real_6_t           *pvara,
                                    const cs_field_bc_coeffs_t  *bc_coeffs_ts,
                                    const cs_real_t              i_massflux[],
                                    const cs_real_t              b_massflux[],
                                    const cs_real_t              i_visc[],
                                    const cs_real_t              b_visc[],
                                    cs_real_63_t                *grad,
                                    cs_real_6_t                 *rhs)
{
  cs_real_6_t  *coefa = (cs_real_6_t  *)bc_coeffs_ts->a;
  cs_real_66_t *coefb = (cs_real_66_t *)bc_coeffs_ts->b;
  cs_real_6_t  *cofaf = (cs_real_6_t  *)bc_coeffs_ts->af;
  cs_real_66_t *cofbf = (cs_real_66_t *)bc_coeffs_ts->bf;

  const int iconvp = eqp.iconv;
  const int idiffp = eqp.idiff;
  const int imrgra = eqp.imrgra;
  const int ircflp = eqp.ircflu;
  const int ircflb = (ircflp > 0) ? eqp.b_diff_flux_rc : 0;
  const int ischcp = eqp.ischcv;
  const int isstpp = eqp.isstpc;
  const int iwarnp = eqp.verbosity;
  const double blencp = eqp.blencv;
  const double blend_st = eqp.blend_st;
  const double relaxp = eqp.relaxv;

  const cs_mesh_t  *m = cs_glob_mesh;
  cs_mesh_quantities_t  *fvq = cs_glob_mesh_quantities;

  const cs_lnum_t n_cells = m->n_cells;
  const cs_lnum_t n_cells_ext = m->n_cells_with_ghosts;
  const int n_i_groups = m->i_face_numbering->n_groups;
  const int n_i_threads = m->i_face_numbering->n_threads;
  const int n_b_threads = m->b_face_numbering->n_threads;
  const cs_lnum_t *restrict i_group_index = m->i_face_numbering->group_index;
  const cs_lnum_t *restrict b_group_index = m->b_face_numbering->group_index;

  const cs_lnum_2_t *restrict i_face_cells = m->i_face_cells;
  const cs_lnum_t *restrict b_face_cells = m->b_face_cells;
  const cs_real_t *restrict weight = fvq->weight;
  const cs_real_t *restrict i_dist = fvq->i_dist;
  const cs_real_3_t *restrict cell_cen
    = (const cs_real_3_t *)fvq->cell_cen;
  const cs_nreal_3_t *restrict i_face_u_normal = fvq->i_face_u_normal;
  const cs_real_3_t *restrict i_face_cog
    = (const cs_real_3_t *)fvq->i_face_cog;
  const cs_rreal_3_t *restrict diipf = fvq->diipf;
  const cs_rreal_3_t *restrict djjpf = fvq->djjpf;
  const cs_rreal_3_t *restrict diipb = fvq->diipb;

  const int *bc_type = cs_glob_bc_type;

  /* Flux limiter */
  cs_real_t *df_limiter = nullptr;
  if (f != nullptr) {
    int df_limiter_id
      = cs_field_get_key_int(f, cs_field_key_id("diffusion_limiter_id"));
    if (df_limiter_id > -1)
      df_limiter = cs_field_by_id(df_limiter_id)->val;
  }

  cs_dispatch_context ctx;
  ctx.set_use_gpu(false);  /* Steady case deprecated, so not ported to GPU */

  /*==========================================================================*/

  /* 1. Initialization */

  /* Allocate work arrays */


  /* Choose gradient type */

  cs_halo_type_t halo_type = CS_HALO_STANDARD;
  cs_gradient_type_t gradient_type = CS_GRADIENT_GREEN_ITER;

  cs_gradient_type_by_imrgra(imrgra,
                             &gradient_type,
                             &halo_type);

  /* Handle cases where only the previous values (already synchronized)
     or current values are provided */

  const cs_real_6_t  *restrict _pvar
    = (pvar != nullptr) ? (const cs_real_6_t  *)pvar : pvara;

  /* Logging info */

  if (iwarnp >= 2 && iconvp == 1) {
    if (ischcp == 1) {
      bft_printf
        (
         _(" %s: Convection in centered blending with %f percent of upwind\n"),
         var_name, (1.-blencp)*100.);
    }
    else {
      bft_printf
        (
         _(" %s: Convection in 2nd order blending with %f percent of upwind\n"),
         var_name, (1.-blencp)*100.);
    }
  }

  int iupwin = (blencp > 0.) ? 0 : 1;

  /* ======================================================================
     ---> Compute uncentered gradient grdpa for the slope test
     ======================================================================*/

  cs_real_63_t *grdpa = nullptr;
  // cs_float_63_m *grdpa = nullptr;

  if (iconvp > 0 && iupwin == 0 && isstpp == 0) {
    BFT_MALLOC(grdpa, n_cells_ext, cs_real_63_t);
    // BFT_MALLOC(grdpa, n_cells_ext, cs_float_63_m);

    _slope_test_gradient_strided<6, cs_real_t>(ctx,
                                    inc,
                                    halo_type,
                                    (const cs_real_63_t *)grad,
                                    grdpa,
                                    _pvar,
                                    bc_coeffs_ts,
                                    i_massflux);
    ctx.wait();
  }

  /* ======================================================================
     ---> Contribution from interior faces
     ======================================================================*/

  cs_gnum_t n_upwind = 0;

  if (n_cells_ext > n_cells) {
#   pragma omp parallel for
    for (cs_lnum_t cell_id = n_cells; cell_id < n_cells_ext; cell_id++) {
      for (int isou = 0; isou < 6; isou++)
        rhs[cell_id][isou] = 0.;
    }
  }

  /* --> Pure upwind flux
     =====================*/

  if (iupwin == 1) {

    n_upwind = m->n_g_i_faces;

    for (int g_id = 0; g_id < n_i_groups; g_id++) {
#     pragma omp parallel for
      for (int t_id = 0; t_id < n_i_threads; t_id++) {
        for (cs_lnum_t face_id = i_group_index[(t_id*n_i_groups + g_id)*2];
             face_id < i_group_index[(t_id*n_i_groups + g_id)*2 + 1];
             face_id++) {

          cs_lnum_t ii = i_face_cells[face_id][0];
          cs_lnum_t jj = i_face_cells[face_id][1];

          cs_real_t fluxi[6], fluxj[6] ;
          for (int isou =  0; isou < 6; isou++) {
            fluxi[isou] = 0;
            fluxj[isou] = 0;
          }
          cs_real_t pip[6], pjp[6], pipr[6], pjpr[6];
          cs_real_t pifri[6], pifrj[6], pjfri[6], pjfrj[6];

          cs_real_t bldfrp = (cs_real_t) ircflp;
          /* Local limitation of the reconstruction */
          if (df_limiter != nullptr && ircflp > 0)
            bldfrp = cs_math_fmax(cs_math_fmin(df_limiter[ii], df_limiter[jj]),
                                  0.);

          cs_i_cd_steady_upwind_strided<6>(bldfrp,
                                           relaxp,
                                           diipf[face_id],
                                           djjpf[face_id],
                                           (const cs_real_3_t *)grad[ii],
                                           (const cs_real_3_t *)grad[jj],
                                           _pvar[ii],
                                           _pvar[jj],
                                           pvara[ii],
                                           pvara[jj],
                                           pifri,
                                           pifrj,
                                           pjfri,
                                           pjfrj,
                                           pip,
                                           pjp,
                                           pipr,
                                           pjpr);


          cs_i_conv_flux_strided<6>(iconvp,
                                    1.,
                                    1,
                                    _pvar[ii],
                                    _pvar[jj],
                                    pifri,
                                    pifrj,
                                    pjfri,
                                    pjfrj,
                                    i_massflux[face_id],
                                    fluxi,
                                    fluxj);

          cs_i_diff_flux_strided<6>(idiffp,
                                    1.,
                                    pip,
                                    pjp,
                                    pipr,
                                    pjpr,
                                    i_visc[face_id],
                                    fluxi,
                                    fluxj);

          for (int isou = 0; isou < 6; isou++) {
            rhs[ii][isou] -= fluxi[isou];
            rhs[jj][isou] += fluxj[isou];
          }

        }
      }
    }

  }

  /* --> Flux with no slope test
     ============================*/

  else if (isstpp == 1) {

    if (ischcp < 0 || ischcp > 1) {
      bft_error(__FILE__, __LINE__, 0,
                _("invalid value of ischcp"));
    }

    for (int g_id = 0; g_id < n_i_groups; g_id++) {
#     pragma omp parallel for
      for (int t_id = 0; t_id < n_i_threads; t_id++) {
        for (cs_lnum_t face_id = i_group_index[(t_id*n_i_groups + g_id)*2];
             face_id < i_group_index[(t_id*n_i_groups + g_id)*2 + 1];
             face_id++) {

          cs_lnum_t ii = i_face_cells[face_id][0];
          cs_lnum_t jj = i_face_cells[face_id][1];

          double fluxi[6], fluxj[6] ;
          for (int isou =  0; isou < 6; isou++) {
            fluxi[isou] = 0;
            fluxj[isou] = 0;
          }
          cs_real_t pip[6], pjp[6], pipr[6], pjpr[6];
          cs_real_t pifri[6], pifrj[6], pjfri[6], pjfrj[6];

          cs_real_t bldfrp = (cs_real_t) ircflp;
          /* Local limitation of the reconstruction */
          if (df_limiter != nullptr && ircflp > 0)
            bldfrp = cs_math_fmax(cs_math_fmin(df_limiter[ii], df_limiter[jj]),
                                  0.);

          cs_i_cd_steady_strided<6>(bldfrp,
                                    ischcp,
                                    relaxp,
                                    blencp,
                                    weight[face_id],
                                    cell_cen[ii],
                                    cell_cen[jj],
                                    i_face_cog[face_id],
                                    diipf[face_id],
                                    djjpf[face_id],
                                    grad[ii],
                                    grad[jj],
                                    _pvar[ii],
                                    _pvar[jj],
                                    pvara[ii],
                                    pvara[jj],
                                    pifri,
                                    pifrj,
                                    pjfri,
                                    pjfrj,
                                    pip,
                                    pjp,
                                    pipr,
                                    pjpr);

          cs_i_conv_flux_strided<6>(iconvp,
                                    1.,
                                    1,
                                    _pvar[ii],
                                    _pvar[jj],
                                    pifri,
                                    pifrj,
                                    pjfri,
                                    pjfrj,
                                    i_massflux[face_id],
                                    fluxi,
                                    fluxj);

          cs_i_diff_flux_strided<6>(idiffp,
                                    1.,
                                    pip,
                                    pjp,
                                    pipr,
                                    pjpr,
                                    i_visc[face_id],
                                    fluxi,
                                    fluxj);

          for (int isou = 0; isou < 6; isou++) {
            rhs[ii][isou] -= fluxi[isou];
            rhs[jj][isou] += fluxj[isou];
          }

        }
      }

    }

  }

  /* --> Flux with slope test
     =========================*/

  else {

    if (ischcp < 0 || ischcp > 1) {
      bft_error(__FILE__, __LINE__, 0,
                _("invalid value of ischcp"));
    }

    for (int g_id = 0; g_id < n_i_groups; g_id++) {
#     pragma omp parallel for reduction(+:n_upwind)
      for (int t_id = 0; t_id < n_i_threads; t_id++) {
        for (cs_lnum_t face_id = i_group_index[(t_id*n_i_groups + g_id)*2];
             face_id < i_group_index[(t_id*n_i_groups + g_id)*2 + 1];
             face_id++) {

          cs_lnum_t ii = i_face_cells[face_id][0];
          cs_lnum_t jj = i_face_cells[face_id][1];

          double fluxi[6], fluxj[6] ;
          for (int isou =  0; isou < 6; isou++) {
            fluxi[isou] = 0;
            fluxj[isou] = 0;
          }
          cs_real_t pip[6], pjp[6], pipr[6], pjpr[6];
          cs_real_t pifri[6], pifrj[6], pjfri[6], pjfrj[6];
          bool upwind_switch = false;

          cs_real_t bldfrp = (cs_real_t) ircflp;
          /* Local limitation of the reconstruction */
          if (df_limiter != nullptr && ircflp > 0)
            bldfrp = cs_math_fmax(cs_math_fmin(df_limiter[ii], df_limiter[jj]),
                                  0.);

          cs_i_cd_steady_slope_test_strided<6, cs_real_t>(&upwind_switch,
          // cs_i_cd_steady_slope_test_strided<6, cs_float_m>(&upwind_switch,
                                               iconvp,
                                               bldfrp,
                                               ischcp,
                                               relaxp,
                                               blencp,
                                               blend_st,
                                               weight[face_id],
                                               i_dist[face_id],
                                               cell_cen[ii],
                                               cell_cen[jj],
                                               i_face_u_normal[face_id],
                                               i_face_cog[face_id],
                                               diipf[face_id],
                                               djjpf[face_id],
                                               i_massflux[face_id],
                                               grad[ii],
                                               grad[jj],
                                               grdpa[ii],
                                               grdpa[jj],
                                               _pvar[ii],
                                               _pvar[jj],
                                               pvara[ii],
                                               pvara[jj],
                                               pifri,
                                               pifrj,
                                               pjfri,
                                               pjfrj,
                                               pip,
                                               pjp,
                                               pipr,
                                               pjpr);

          cs_i_conv_flux_strided<6>(iconvp,
                                    1.,
                                    1,
                                    _pvar[ii],
                                    _pvar[jj],
                                    pifri,
                                    pifrj,
                                    pjfri,
                                    pjfrj,
                                    i_massflux[face_id],
                                    fluxi,
                                    fluxj);

          cs_i_diff_flux_strided<6>(idiffp,
                                    1.,
                                    pip,
                                    pjp,
                                    pipr,
                                    pjpr,
                                    i_visc[face_id],
                                    fluxi,
                                    fluxj);

          for (int isou = 0; isou < 6; isou++) {
            rhs[ii][isou] -= fluxi[isou];
            rhs[jj][isou] += fluxj[isou];
          }

        }
      }
    }

    if (iwarnp >= 2 && iconvp == 1)
      cs_parall_counter(&n_upwind, 1);

  } /* iupwin */

  if (iwarnp >= 2 && iconvp == 1)
    bft_printf(_(" %s: %llu Faces with upwind on %llu interior faces\n"),
               var_name, (unsigned long long)n_upwind,
               (unsigned long long)m->n_g_i_c_faces);

  /* ======================================================================
     Contribution from boundary faces
     ======================================================================*/

  /* Boundary convective flux are all computed with an upwind scheme */
  if (icvflb == 0) {

#   pragma omp parallel for if(m->n_b_faces > CS_THR_MIN)
    for (int t_id = 0; t_id < n_b_threads; t_id++) {
      for (cs_lnum_t face_id = b_group_index[t_id*2];
           face_id < b_group_index[t_id*2 + 1];
           face_id++) {

        cs_lnum_t ii = b_face_cells[face_id];

        double fluxi[6] ;
        for (int isou =  0; isou < 6; isou++) {
          fluxi[isou] = 0;
        }
        cs_real_t pir[6], pipr[6], pfac[6];

        cs_real_t bldfrp = (cs_real_t) ircflb;
        /* Local limitation of the reconstruction */
        if (df_limiter != nullptr && ircflb > 0)
          bldfrp = cs_math_fmax(df_limiter[ii], 0.);

        cs_b_cd_steady_strided<6>(bldfrp,
                                  relaxp,
                                  diipb[face_id],
                                  (const cs_real_3_t *)grad[ii],
                                  _pvar[ii],
                                  pvara[ii],
                                  pir,
                                  pipr);

        cs_b_upwind_flux_strided<6>(iconvp,
                                    1., /* thetap */
                                    1, /* imasac */
                                    inc,
                                    bc_type[face_id],
                                    _pvar[ii],
                                    pir,
                                    pipr,
                                    coefa[face_id],
                                    coefb[face_id],
                                    b_massflux[face_id],
                                    pfac,
                                    fluxi);

        cs_b_diff_flux_strided<6>(idiffp,
                                  1., /* thetap */
                                  inc,
                                  pipr,
                                  cofaf[face_id],
                                  cofbf[face_id],
                                  b_visc[face_id],
                                  fluxi);

        for (int isou = 0; isou < 6; isou++) {
          rhs[ii][isou] -= fluxi[isou];
        }
      }
    }

  }

  /* Free memory */
  BFT_FREE(grdpa);
}

/*----------------------------------------------------------------------------*/
/*!
 * \brief Add the explicit part of the convection/diffusion terms of a transport
 *  equation of a vector field \f$ \vect{\varia} \f$.
 *
 * More precisely, the right hand side \f$ \vect{Rhs} \f$ is updated as
 * follows:
 * \f[
 *  \vect{Rhs} = \vect{Rhs} - \sum_{\fij \in \Facei{\celli}}      \left(
 *         \dot{m}_\ij \left( \vect{\varia}_\fij - \vect{\varia}_\celli \right)
 *       - \mu_\fij \gradt_\fij \vect{\varia} \cdot \vect{S}_\ij  \right)
 * \f]
 *
 * Remark:
 * if ivisep = 1, then we also take \f$ \mu \transpose{\gradt\vect{\varia}}
 * + \lambda \trace{\gradt\vect{\varia}} \f$, where \f$ \lambda \f$ is
 * the secondary viscosity, i.e. usually \f$ -\frac{2}{3} \mu \f$.
 *
 * Warning:
 * - \f$ \vect{Rhs} \f$ has already been initialized before calling bilsc!
 * - mind the sign minus
 *
 * \param[in]     context       reference to dispatch context
 * \param[in]     idtvar        indicator of the temporal scheme
 * \param[in]     f             pointer to current field, or nullptr
 * \param[in]     name          pointer to associated field or array name
 * \param[in]     eqp           equation parameters
 * \param[in]     cpl           structure associated with internal coupling
 * \param[in]     icvflb        global indicator of boundary convection flux
 *                               - 0 upwind scheme at all boundary faces
 *                               - 1 imposed flux at some boundary faces
 * \param[in]     inc           indicator
 *                               - 0 when solving an increment
 *                               - 1 otherwise
 * \param[in]     imasac        take mass accumulation into account?
 * \param[in]     pvar          solved velocity (current time step)
 * \param[in]     pvara         solved velocity (previous time step)
 * \param[in]     icvfli        boundary face indicator array of convection flux
 *                               - 0 upwind scheme
 *                               - 1 imposed flux
 * \param[in]     bc_coeffs_v   boundary conditions structure for the variable
 * \param[in]     i_massflux    mass flux at interior faces
 * \param[in]     b_massflux    mass flux at boundary faces
 * \param[in]     i_visc        \f$ \mu_\fij \dfrac{S_\fij}{\ipf \jpf} \f$
 *                               at interior faces for the r.h.s.
 * \param[in]     b_visc        \f$ \mu_\fib \dfrac{S_\fib}{\ipf \centf} \f$
 *                               at border faces for the r.h.s.
 * \param[in]     i_pvar        velocity at interior faces
 * \param[in]     b_pvar        velocity at boundary faces
 * \param[in]     grad          associated gradient
 * \param[in,out] rhs           right hand side \f$ \vect{Rhs} \f$
 */
/*----------------------------------------------------------------------------*/

template <cs_lnum_t stride, bool porous_vel>
static void
_convection_diffusion_unsteady_strided
  (cs_dispatch_context         &ctx,
   const cs_field_t            *f,
   const char                  *var_name,
   const cs_equation_param_t   &eqp,
   cs_internal_coupling_t      *cpl,
   int                          icvflb,
   int                          inc,
   int                          imasac,
   cs_real_t                  (*pvar)[stride],
   const cs_real_t            (*pvara)[stride],
   const int                    icvfli[],
   const cs_field_bc_coeffs_t  *bc_coeffs,
   const cs_real_t              i_massflux[],
   const cs_real_t              b_massflux[],
   const cs_real_t              i_visc[],
   const cs_real_t              b_visc[],
   cs_real_t         (*restrict i_pvar)[stride],
   cs_real_t         (*restrict b_pvar)[stride],
   cs_real_t         (*restrict grad)[stride][3],
   cs_real_t         (*restrict rhs)[stride])
{
  bool accuracy = false, perf = false;
  
  using grad_t = cs_real_t[stride][3];
  using grad_t_m = cs_float_m[stride][3];
  using var_t = cs_real_t[stride];
  using b_t = cs_real_t[stride][stride];

  std::chrono::high_resolution_clock::time_point t_start;
  if (perf)
    t_start = std::chrono::high_resolution_clock::now();

  if (cs_glob_timer_kernels_flag > 0)
    t_start = std::chrono::high_resolution_clock::now();

  var_t *coefa = (var_t *)bc_coeffs->a;
  b_t *coefb = (b_t *)bc_coeffs->b;
  var_t *cofaf = (var_t *)bc_coeffs->af;
  b_t *cofbf = (b_t *)bc_coeffs->bf;

  const int iconvp = eqp.iconv;
  const int idiffp = eqp.idiff;
  const int ircflp = eqp.ircflu;
  const int ircflb = (ircflp > 0) ? eqp.b_diff_flux_rc : 0;
  const int ischcp = eqp.ischcv;
  const int isstpp = eqp.isstpc;
  const int icoupl = eqp.icoupl;
  const double blencp = eqp.blencv;
  const double blend_st = eqp.blend_st;
  const double thetap = eqp.theta;

  const cs_mesh_t  *m = cs_glob_mesh;
  const cs_halo_t  *halo = m->halo;
  const cs_mesh_quantities_t  *fvq = cs_glob_mesh_quantities;

  const cs_lnum_t n_cells = m->n_cells;
  const cs_lnum_t n_cells_ext = m->n_cells_with_ghosts;
  const cs_lnum_t n_i_faces = m->n_i_faces;

  const cs_lnum_2_t *restrict i_face_cells = m->i_face_cells;
  const cs_lnum_t *restrict b_face_cells = m->b_face_cells;
  const cs_real_t *restrict weight = fvq->weight;
  const cs_real_t *restrict i_dist = fvq->i_dist;
  const cs_real_t *restrict cell_vol = fvq->cell_vol;
  const cs_real_t *restrict b_face_surf = fvq->b_face_surf;
  const cs_real_3_t *restrict cell_cen
    = (const cs_real_3_t *)fvq->cell_cen;
  const cs_nreal_3_t *restrict i_face_u_normal = fvq->i_face_u_normal;
  const cs_nreal_3_t *restrict b_face_u_normal = fvq->b_face_u_normal;
  const cs_real_3_t *restrict i_face_cog
    = (const cs_real_3_t *)fvq->i_face_cog;
  const cs_rreal_3_t *restrict diipf = fvq->diipf;
  const cs_rreal_3_t *restrict djjpf = fvq->djjpf;
  const cs_rreal_3_t *restrict diipb = fvq->diipb;

  const int *bc_type = cs_glob_bc_type;
  cs_real_2_t *i_f_face_factor = nullptr;
  cs_real_t *b_f_face_factor = nullptr;

  /* Local variables */

  cs_real_t *df_limiter = nullptr;

  if (f != nullptr) {
    int df_limiter_id
      = cs_field_get_key_int(f, cs_field_key_id("diffusion_limiter_id"));
    if (df_limiter_id > -1)
      df_limiter = cs_field_by_id(df_limiter_id)->val;
  }

  /* Discontinuous porous treatment */
  if (porous_vel) {
    i_f_face_factor = fvq->i_f_face_factor;
    b_f_face_factor = fvq->b_f_face_factor;
  }

  const int f_id = (f != nullptr) ? f->id : -1;

  const var_t *coface = nullptr;
  const b_t *cofbce = nullptr;

  cs_real_t  *v_slope_test = cs_get_v_slope_test(f_id,  eqp);

  /* Internal coupling variables */
  var_t *pvar_local = nullptr;
  var_t *pvar_distant = nullptr;
  cs_real_t *df_limiter_local = nullptr;
  const cs_lnum_t *faces_local = nullptr, *faces_distant = nullptr;
  cs_lnum_t n_local = 0, n_distant = 0;

  /* Parallel or device dispatch */
  cs_dispatch_sum_type_t i_sum_type = ctx.get_parallel_for_i_faces_sum_type(m);
  cs_dispatch_sum_type_t b_sum_type = ctx.get_parallel_for_b_faces_sum_type(m);

  /*==========================================================================*/

  /* Initialization */

  cs_alloc_mode_t amode = ctx.alloc_mode(true);

  /* Choose gradient type */

  cs_halo_type_t halo_type = CS_HALO_STANDARD;

  /* Handle cases where only the previous values (already synchronized)
     or current values are provided */

  if (pvar != nullptr && halo != nullptr) {
#if defined(HAVE_ACCEL)
    if (ctx.use_gpu())
      cs_halo_sync_d(m->halo, halo_type, CS_REAL_TYPE, stride,
                     (cs_real_t *)pvar);
    else
#endif
      cs_halo_sync_var_strided(halo, halo_type, (cs_real_t *)pvar, stride);

    if (cs_glob_mesh->have_rotation_perio) {
      if (stride == 3)
        cs_halo_perio_sync_var_vect(halo, halo_type, (cs_real_t *)pvar, stride);
      else if (stride == 6)
        cs_halo_perio_sync_var_sym_tens(halo, halo_type, (cs_real_t *)pvar);
    }
  }
  if (pvara == nullptr)
    pvara = (const var_t *)pvar;

  const var_t *_pvar = (pvar != nullptr) ? (const var_t *)pvar : pvara;

  /* Slope limiters */

  if (eqp.verbosity >= 2 && eqp.iconv == 1) {
    if (ischcp == 1) {
      bft_printf
        (
         _(" %s: Convection in centered blending with %f percent of upwind\n"),
         var_name, (1.-blencp)*100.);
    }
    else {
      bft_printf
        (
         _(" %s: Convection in 2nd order blending with %f percent of upwind\n"),
         var_name, (1.-blencp)*100.);
    }
  }

  bool pure_upwind = (blencp > 0.) ? false : true;

  if (cpl != nullptr) {
    cs_internal_coupling_coupled_faces(cpl,
                                       &n_local,
                                       &faces_local,
                                       &n_distant,
                                       &faces_distant);
  }

  /* Compute the balance with reconstruction */

  /* ======================================================================
     Compute uncentered gradient grdpa for the slope test
     ======================================================================*/

  //A changer pour lancer la suite des calculs en simple/double
  grad_t *grdpa = nullptr;
  // grad_t_m *grdpa = nullptr;

  grad_t_m *grdpa_f = nullptr;

  // std::chrono::high_resolution_clock::time_point t_start;
  std::chrono::high_resolution_clock::time_point t_stop;
  std::chrono::microseconds elapsed;

  ctx.wait();

  if (iconvp > 0 && pure_upwind == false && isstpp == 0) {
    //A changer pour lancer la suite des calculs en simple/double
    CS_MALLOC_HD(grdpa, n_cells_ext, grad_t, CS_ALLOC_HOST_DEVICE_SHARED);
    // CS_MALLOC_HD(grdpa, n_cells_ext, grad_t_m, amode);

    CS_MALLOC_HD(grdpa_f, n_cells_ext, grad_t_m, amode);

    if(perf){
      t_start = std::chrono::high_resolution_clock::now();
    }
    _slope_test_gradient_strided<stride, cs_real_t>(ctx,
                                         inc,
                                         halo_type,
                                         (const grad_t *)grad,
                                         grdpa,
                                         _pvar,
                                         bc_coeffs,
                                         i_massflux);
    
    if(perf){
      t_stop = std::chrono::high_resolution_clock::now();
      printf("%d: %s<%d>", cs_glob_rank_id, __func__, stride);

      elapsed = std::chrono::duration_cast
                  <std::chrono::microseconds>(t_stop - t_start);
      printf(", total_double_slope_%d = %ld\n", stride, elapsed.count());
    }


    // if(perf){
    //   t_start = std::chrono::high_resolution_clock::now();
    // }
    // _slope_test_gradient_strided<stride, cs_float_m>(ctx,
    //                                      inc,
    //                                      halo_type,
    //                                      (const grad_t *)grad,
    //                                      grdpa,
    //                                      _pvar,
    //                                      bc_coeffs,
    //                                      i_massflux);

    // if(perf){
    //   t_stop = std::chrono::high_resolution_clock::now();
    //   printf("%d: %s<%d>", cs_glob_rank_id, __func__, stride);

    //   elapsed = std::chrono::duration_cast
    //               <std::chrono::microseconds>(t_stop - t_start);
    //   printf(", total_float_slope_%d = %ld\n", stride, elapsed.count());
    // }
  }

  if(accuracy){
    // cs_copy_d2h(grdpa_gpu_on_cpu, grdpa, size);
    cs_real_t cpu, gpu;
    double err, seuil = 1e-5;
    for (cs_lnum_t c_id = 0; c_id < n_cells; c_id++) {
      for (cs_lnum_t i = 0; i < stride; i++) {
        for (cs_lnum_t j = 0; j < 3; j++) {
          cpu = grdpa[c_id][i][j];
          gpu = static_cast<cs_real_t>(grdpa_f[c_id][i][j]);
          err = (fabs(cpu - gpu) / fmax(fabs(cpu), seuil) );
          if (err> seuil) {
              printf("time_step = %d - slope_test DIFFERENCE @%d-%d-%d: double = %.17f\tfloat = %.17f\tdiff = %.17f\tdiff relative = %.17f\tulp = %a\n", cs_glob_time_step->nt_cur, c_id, i, j, cpu, gpu, fabs(cpu - gpu), err);//, cs_diff_ulp(cpu, gpu));
          }
        }
      }
    }
  }
  BFT_FREE(grdpa_f);

  /* ======================================================================
     Contribution from interior faces
     ======================================================================*/

  short *i_upwind = nullptr;
  if (eqp.verbosity >= 2 && iconvp == 1 && pure_upwind == false) {
    CS_MALLOC_HD(i_upwind, n_i_faces, short, cs_alloc_mode);
    ctx.parallel_for(n_i_faces, [=] CS_F_HOST_DEVICE (cs_lnum_t face_id) {
      i_upwind[face_id] = 0;
    });
    ctx.wait();
  }

  /* Pure upwind flux
     ================ */

  if (pure_upwind) {

    ctx.parallel_for_i_faces(m, [=] CS_F_HOST_DEVICE (cs_lnum_t  face_id) {

      cs_lnum_t ii = i_face_cells[face_id][0];
      cs_lnum_t jj = i_face_cells[face_id][1];

      cs_real_t fluxi[stride], fluxj[stride] ;
      for (int i = 0; i < stride; i++) {
        fluxi[i] = 0;
        fluxj[i] = 0;
      }
      cs_real_t pip[stride], pjp[stride];
      cs_real_t _pi[stride], _pj[stride];

      const var_t &pvar_i = _pvar[ii];
      const var_t &pvar_j = _pvar[jj];

      for (int i = 0; i < stride; i++) {
        _pi[i]  = _pvar[ii][i];
        _pj[i]  = _pvar[jj][i];
      }

      /* Scaling due to mass balance in porous modelling */
      if (porous_vel) {
        const cs_nreal_t *n = i_face_u_normal[face_id];
        cs_math_3_normal_scaling(n, i_f_face_factor[face_id][0], _pi);
        cs_math_3_normal_scaling(n, i_f_face_factor[face_id][1], _pj);
      }

      if (ircflp == 1) {
        cs_real_t bldfrp = 1.;
        if (df_limiter != nullptr)  /* Local limiter */
          bldfrp = cs_math_fmax(cs_math_fmin(df_limiter[ii], df_limiter[jj]),
                                0.);

        cs_real_t recoi[stride], recoj[stride];
        cs_i_compute_quantities_strided<stride>(bldfrp,
                                                diipf[face_id], djjpf[face_id],
                                                grad[ii], grad[jj],
                                                _pi, _pj,
                                                recoi, recoj,
                                                pip, pjp);
      }
      else {
        for (cs_lnum_t isou = 0; isou < stride; isou++) {
          pip[isou] = _pi[isou];
          pjp[isou] = _pj[isou];
        }
      }

      /* No relaxation in following expressions */

      // Convective flux (pif == _pi, pjf == _pj as we are upwind)

      if (iconvp) {
        cs_real_t _i_massflux = i_massflux[face_id];
        cs_real_t flui = 0.5*(_i_massflux + cs_math_fabs(_i_massflux));
        cs_real_t fluj = 0.5*(_i_massflux - cs_math_fabs(_i_massflux));

        for (cs_lnum_t isou = 0; isou < stride; isou++) {
          fluxi[isou] +=   thetap*(flui*_pi[isou] + fluj*_pj[isou])
                         - imasac*_i_massflux*pvar_i[isou];
          fluxj[isou] +=   thetap*(flui*_pi[isou] + fluj*_pj[isou])
                         - imasac*_i_massflux*pvar_j[isou];
        }
      }

      // Diffusive flux

      cs_real_t t_i_visc = idiffp * i_visc[face_id] * thetap;
      for (cs_lnum_t isou = 0; isou < stride; isou++) {
        fluxi[isou] += t_i_visc*(pip[isou] -pjp[isou]);
        fluxj[isou] += t_i_visc*(pip[isou] -pjp[isou]);
      }

      /* Saving values at faces, if needed */
      if (i_pvar != nullptr) {
        if (i_massflux[face_id] >= 0.) {
          for (cs_lnum_t i = 0; i < stride; i++)
            i_pvar[face_id][i] += thetap * _pi[i];
        }
        else {
          for (cs_lnum_t i = 0; i < stride; i++)
            i_pvar[face_id][i] += thetap * _pj[i];
        }
      }

      for (cs_lnum_t isou = 0; isou < stride; isou++)
        fluxi[isou] *= -1;  /* For substraction in dispatch sum */

      if (ii < n_cells)
        cs_dispatch_sum<stride>(rhs[ii], fluxi, i_sum_type);
      if (jj < n_cells)
        cs_dispatch_sum<stride>(rhs[jj], fluxj, i_sum_type);
    });
  }

  /* Flux with no slope test
     ======================= */

  else if (isstpp == 1) {

    const cs_real_t *hybrid_blend = nullptr;
    if (CS_F_(hybrid_blend) != nullptr)
      hybrid_blend = CS_F_(hybrid_blend)->val;

    switch(ischcp) {
    case 0:
      [[fallthrough]];
    case 1:
      [[fallthrough]];
    case 3:
      ctx.parallel_for_i_faces(m, [=] CS_F_HOST_DEVICE (cs_lnum_t  face_id) {

        cs_lnum_t ii = i_face_cells[face_id][0];
        cs_lnum_t jj = i_face_cells[face_id][1];

        cs_real_t fluxi[stride], fluxj[stride] ;
        for (cs_lnum_t isou =  0; isou < stride; isou++) {
          fluxi[isou] = 0;
          fluxj[isou] = 0;
        }

        cs_real_t pip[stride], pjp[stride];
        cs_real_t pif[stride], pjf[stride];
        cs_real_t _pi[stride], _pj[stride];

        const var_t &pvar_i = _pvar[ii];
        const var_t &pvar_j = _pvar[jj];

        for (int i = 0; i < stride; i++) {
          _pi[i]  = _pvar[ii][i];
          _pj[i]  = _pvar[jj][i];
        }

        /* Scaling due to mass balance in porous modelling */
        if (porous_vel) {
          const cs_nreal_t *n = i_face_u_normal[face_id];
          cs_math_3_normal_scaling(n, i_f_face_factor[face_id][0], _pi);
          cs_math_3_normal_scaling(n, i_f_face_factor[face_id][1], _pj);
        }

        if (ircflp == 1) {
          cs_real_t bldfrp = 1.;
          if (df_limiter != nullptr)  /* Local limiter */
            bldfrp = cs_math_fmax(cs_math_fmin(df_limiter[ii], df_limiter[jj]),
                                  0.);

          cs_real_t recoi[stride], recoj[stride];
          cs_i_compute_quantities_strided<stride>(bldfrp,
                                                  diipf[face_id], djjpf[face_id],
                                                  grad[ii], grad[jj],
                                                  _pi, _pj,
                                                  recoi, recoj,
                                                  pip, pjp);
        }
        else {
          for (cs_lnum_t isou = 0; isou < stride; isou++) {
            pip[isou] = _pi[isou];
            pjp[isou] = _pj[isou];
          }
        }

        const cs_real_t *cell_ceni = cell_cen[ii];
        const cs_real_t *cell_cenj = cell_cen[jj];
        const cs_real_t w_f = weight[face_id];

        if (ischcp == 1) {

          /* Centered
             --------*/

          for (cs_lnum_t isou = 0; isou < stride; isou++) {
            pif[isou] = w_f*pip[isou] + (1.-w_f)*pjp[isou];
            pjf[isou] = pif[isou];
          }

        }
        else if (ischcp == 3) {

          cs_real_t hybrid_blend_interp
            = fmin(hybrid_blend[ii], hybrid_blend[jj]);

          /* Centered
             -------- */

          for (cs_lnum_t isou = 0; isou < stride; isou++) {
            pif[isou] = w_f*pip[isou] + (1.-w_f)*pjp[isou];
            pjf[isou] = pif[isou];
          }

          /* SOLU
             -----*/
          cs_real_t pif_up[stride], pjf_up[stride];

          cs_solu_f_val_strided<stride>(cell_ceni,
                                        i_face_cog[face_id],
                                        grad[ii],
                                        _pi,
                                        pif_up);
          cs_solu_f_val_strided<stride>(cell_cenj,
                                        i_face_cog[face_id],
                                        grad[jj],
                                        _pj,
                                        pjf_up);

          for (cs_lnum_t isou = 0; isou < stride; isou++) {
            pif[isou] =         hybrid_blend_interp *pif[isou]
                        + (1. - hybrid_blend_interp)*pif_up[isou];
            pjf[isou] =         hybrid_blend_interp *pjf[isou]
                        + (1. - hybrid_blend_interp)*pjf_up[isou];
          }
        }
        else {

          /* Second order
             ------------*/

          cs_solu_f_val_strided<stride>(cell_ceni,
                                        i_face_cog[face_id],
                                        grad[ii],
                                        _pi,
                                        pif);
          cs_solu_f_val_strided<stride>(cell_cenj,
                                        i_face_cog[face_id],
                                        grad[jj],
                                        _pj,
                                        pjf);

        }

        /* Blending
           --------*/

        for (cs_lnum_t isou = 0; isou < stride; isou++) {
          pif[isou] = blencp*(pif[isou])+(1.-blencp)*_pi[isou];
          pjf[isou] = blencp*(pjf[isou])+(1.-blencp)*_pj[isou];
        }

        // Convective flux

        if (iconvp) {
          cs_real_t _i_massflux = i_massflux[face_id];
          cs_real_t flui = 0.5*(_i_massflux + cs_math_fabs(_i_massflux));
          cs_real_t fluj = 0.5*(_i_massflux - cs_math_fabs(_i_massflux));

          for (cs_lnum_t isou = 0; isou < stride; isou++) {
            fluxi[isou] +=   thetap*(flui*pif[isou] + fluj*pjf[isou])
                           - imasac*_i_massflux*pvar_i[isou];
            fluxj[isou] +=   thetap*(flui*pif[isou] + fluj*pjf[isou])
                           - imasac*_i_massflux*pvar_j[isou];
          }
        }

        // Diffusive flux

        cs_real_t t_i_visc = idiffp * i_visc[face_id] * thetap;
        for (cs_lnum_t isou = 0; isou < stride; isou++) {
          fluxi[isou] += t_i_visc*(pip[isou] -pjp[isou]);
          fluxj[isou] += t_i_visc*(pip[isou] -pjp[isou]);
        }

        /* Save values at internal faces, if needed */
        if (i_pvar != nullptr) {
          if (i_massflux[face_id] >= 0.) {
            for (cs_lnum_t i = 0; i < stride; i++)
              i_pvar[face_id][i] += thetap * pif[i];
          }
          else {
            for (cs_lnum_t i = 0; i < stride; i++)
              i_pvar[face_id][i] += thetap * pjf[i];
          }
        }

        for (cs_lnum_t isou = 0; isou < stride; isou++)
          fluxi[isou] *= -1;  /* For substraction in dispatch sum */

        if (ii < n_cells)
          cs_dispatch_sum<stride>(rhs[ii], fluxi, i_sum_type);
        if (jj < n_cells)
          cs_dispatch_sum<stride>(rhs[jj], fluxj, i_sum_type);
      });
      break;

    default:
      bft_error(__FILE__, __LINE__, 0,
                _("Invalid value of ischcv with isstpp == 1:\n"
                  "0, 1 or 3 expected, %d here."), ischcp);
    }
  }

  /* Flux with slope test
     ==================== */

  else {

    switch(ischcp) {
    case 0:
      [[fallthrough]];
    case 1:
      ctx.parallel_for_i_faces(m, [=] CS_F_HOST_DEVICE (cs_lnum_t  face_id) {

        cs_lnum_t ii = i_face_cells[face_id][0];
        cs_lnum_t jj = i_face_cells[face_id][1];

        cs_real_t fluxi[stride], fluxj[stride] ;
        for (cs_lnum_t isou =  0; isou < stride; isou++) {
          fluxi[isou] = 0;
          fluxj[isou] = 0;
        }
        cs_real_t pip[stride], pjp[stride];
        cs_real_t pif[stride], pjf[stride];
        bool upwind_switch = false;
        cs_real_t _pi[stride], _pj[stride];

        const var_t &pvar_i = _pvar[ii];
        const var_t &pvar_j = _pvar[jj];

        for (int i = 0; i < stride; i++) {
          _pi[i]  = _pvar[ii][i];
          _pj[i]  = _pvar[jj][i];
        }

        /* Scaling due to mass balance in porous modelling */
        if (porous_vel) {
          const cs_nreal_t *n = i_face_u_normal[face_id];
          cs_math_3_normal_scaling(n, i_f_face_factor[face_id][0], _pi);
          cs_math_3_normal_scaling(n, i_f_face_factor[face_id][1], _pj);
        }

        if (ircflp == 1) {
          cs_real_t bldfrp = 1.;
          if (df_limiter != nullptr)  /* Local limiter */
            bldfrp = cs_math_fmax(cs_math_fmin(df_limiter[ii], df_limiter[jj]),
                                  0.);

          cs_real_t recoi[stride], recoj[stride];
          cs_i_compute_quantities_strided<stride>(bldfrp,
                                                  diipf[face_id], djjpf[face_id],
                                                  grad[ii], grad[jj],
                                                  _pi, _pj,
                                                  recoi, recoj,
                                                  pip, pjp);
        }
        else {
          for (cs_lnum_t isou = 0; isou < stride; isou++) {
            pip[isou] = _pi[isou];
            pjp[isou] = _pj[isou];
          }
        }

        const cs_real_t *cell_ceni = cell_cen[ii];
        const cs_real_t *cell_cenj = cell_cen[jj];
        const cs_real_t w_f = weight[face_id];

        /* Slope test is needed with convection */
        if (iconvp > 0) {
          cs_real_t testij, tesqck;

          const grad_t &gradi = grad[ii];
          const grad_t &gradj = grad[jj];

          cs_slope_test_strided<stride>(_pi, _pj,
                                        i_dist[face_id],
                                        i_face_u_normal[face_id],
                                        gradi, gradj,
                                        grdpa[ii], grdpa[jj],
                                        i_massflux[face_id],
                                        &testij, &tesqck);

          for (cs_lnum_t isou = 0; isou < stride; isou++) {

            if (ischcp == 1) {

              /* Centered
                 --------*/

              cs_centered_f_val(w_f,
                                pip[isou], pjp[isou],
                                &pif[isou]);
              cs_centered_f_val(w_f,
                                pip[isou], pjp[isou],
                                &pjf[isou]);

            }
            else {

              /* Second order
                 ------------*/

              cs_solu_f_val(cell_ceni,
                            i_face_cog[face_id],
                            gradi[isou],
                            _pi[isou],
                            &pif[isou]);
              cs_solu_f_val(cell_cenj,
                            i_face_cog[face_id],
                            gradj[isou],
                            _pj[isou],
                            &pjf[isou]);
            }

          }

          /* Slope test activated: percentage of upwind */
          if (tesqck <= 0. || testij <= 0.) {

            /* Upwind
               ------ */

            cs_blend_f_val_strided<stride>(blend_st, _pi, pif);
            cs_blend_f_val_strided<stride>(blend_st, _pj, pjf);

            upwind_switch = true;
          }

          /* Blending
             -------- */

          cs_blend_f_val_strided<stride>(blencp, _pi, pif);
          cs_blend_f_val_strided<stride>(blencp, _pj, pjf);

        }
        else { /* If iconv=0 p*fr* are useless */

          for (cs_lnum_t isou = 0; isou < stride; isou++) {
            pif[isou] = _pi[isou];
            pjf[isou] = _pj[isou];
          }

        } /* End for slope test */

        // Convective flux

        if (iconvp) {
          cs_real_t _i_massflux = i_massflux[face_id];
          cs_real_t flui = 0.5*(_i_massflux + cs_math_fabs(_i_massflux));
          cs_real_t fluj = 0.5*(_i_massflux - cs_math_fabs(_i_massflux));

          for (cs_lnum_t isou = 0; isou < stride; isou++) {
            fluxi[isou] +=   thetap*(flui*pif[isou] + fluj*pjf[isou])
                           - imasac*_i_massflux*pvar_i[isou];
            fluxj[isou] +=   thetap*(flui*pif[isou] + fluj*pjf[isou])
                           - imasac*_i_massflux*pvar_j[isou];
          }
        }

        // Diffusive flux

        cs_real_t t_i_visc = idiffp * i_visc[face_id] * thetap;
        for (cs_lnum_t isou = 0; isou < stride; isou++) {
          fluxi[isou] += t_i_visc*(pip[isou] -pjp[isou]);
          fluxj[isou] += t_i_visc*(pip[isou] -pjp[isou]);
        }

        if (upwind_switch) {
          /* in parallel, face will be counted by one and only one rank */
          if (i_upwind != nullptr && ii < n_cells) {
            i_upwind[face_id] = 1;
          }

          if (v_slope_test != nullptr) {
            cs_dispatch_sum(&v_slope_test[ii],
                            std::abs(i_massflux[face_id]) / cell_vol[ii],
                            i_sum_type);
            cs_dispatch_sum(&v_slope_test[jj],
                            std::abs(i_massflux[face_id]) / cell_vol[jj],
                            i_sum_type);
          }
        }

        /* Save values at internal faces, if needed */
        if (i_pvar != nullptr) {
          if (i_massflux[face_id] >= 0.) {
            for (cs_lnum_t i = 0; i < stride; i++)
              i_pvar[face_id][i] += thetap * pif[i];
          }
          else {
            for (cs_lnum_t i = 0; i < stride; i++)
              i_pvar[face_id][i] += thetap * pjf[i];
          }
        }

        for (cs_lnum_t isou = 0; isou < stride; isou++)
          fluxi[isou] *= -1;  /* For substraction in dispatch sum */

        if (ii < n_cells)
          cs_dispatch_sum<stride>(rhs[ii], fluxi, i_sum_type);
        if (jj < n_cells)
          cs_dispatch_sum<stride>(rhs[jj], fluxj, i_sum_type);
      });
      break;

    default:
      bft_error(__FILE__, __LINE__, 0,
                _("invalid value of ischcv"));

    }

  } /* pure upwind, without slope test, with slope test */

  ctx.wait();

  if (eqp.verbosity >= 2) {
    cs_gnum_t n_upwind = 0;
    if (i_upwind != nullptr) {
#     pragma omp parallel for reduction(+:n_upwind)
      for (int i = 0; i < n_i_faces; i++) {
        n_upwind += i_upwind[i];
      }
      cs_parall_counter(&n_upwind, 1);
    }
    else if (pure_upwind)
      n_upwind = m->n_g_i_faces;

    bft_printf(_(" %s: %llu Faces with upwind on %llu interior faces\n"),
               var_name, (unsigned long long)n_upwind,
               (unsigned long long)m->n_g_i_c_faces);

    CS_FREE_HD(i_upwind);
  }

  /* ======================================================================
     Contribution from boundary faces
     ======================================================================*/

  /* Boundary convective fluxes are all computed with an upwind scheme */
  if (icvflb == 0) {

    ctx.parallel_for_b_faces(m, [=] CS_F_HOST_DEVICE (cs_lnum_t  face_id) {

      cs_lnum_t ii = b_face_cells[face_id];

      cs_real_t fluxi[stride];
      for (cs_lnum_t isou =  0; isou < stride; isou++) {
        fluxi[isou] = 0;
      }
      cs_real_t pip[stride];
      cs_real_t _pi[stride];
      cs_real_t pfac[stride];

      for (int i = 0; i < stride; i++) {
        _pi[i]  = _pvar[ii][i];
      }

      /* Scaling due to mass balance in porous modeling */
      if (porous_vel) {
        const cs_nreal_t *n = b_face_u_normal[face_id];
        cs_math_3_normal_scaling(n, b_f_face_factor[face_id], _pi);
      }

      cs_real_t bldfrp = (cs_real_t) ircflb;
      /* Local limitation of the reconstruction */
      if (df_limiter != nullptr && ircflb > 0)
        bldfrp = cs_math_fmax(df_limiter[ii], 0.);

      cs_b_cd_unsteady_strided<stride>(bldfrp,
                                       diipb[face_id],
                                       grad[ii],
                                       _pi,
                                       pip);
      cs_b_upwind_flux_strided<stride>(iconvp,
                                       thetap,
                                       imasac,
                                       inc,
                                       bc_type[face_id],
                                       _pi,
                                       _pi, /* no relaxation */
                                       pip,
                                       coefa[face_id],
                                       coefb[face_id],
                                       b_massflux[face_id],
                                       pfac,
                                       fluxi);

      /* Save values on boundary faces */
      if (b_pvar != nullptr) {
        if (b_massflux[face_id] >= 0.) {
          for (cs_lnum_t i = 0; i < stride; i++)
            b_pvar[face_id][i] += thetap * _pi[i];
        }
        else {
          for (cs_lnum_t i = 0; i < stride; i++) {
            b_pvar[face_id][i] += thetap * pfac[i];
          }
        }
      }

      cs_b_diff_flux_strided<stride>(idiffp,
                                     thetap,
                                     inc,
                                     pip,
                                     cofaf[face_id],
                                     cofbf[face_id],
                                     b_visc[face_id],
                                     fluxi);

      for (cs_lnum_t isou = 0; isou < stride; isou++)
        fluxi[isou] *= -1;  /* For substraction in dispatch sum */
      cs_dispatch_sum<stride>(rhs[ii], fluxi, b_sum_type);

    });

    /* The variable is internally coupled and an implicit contribution
     * is required */
    if (icoupl > 0) {
      /* Prepare data for sending */
      CS_MALLOC_HD(pvar_distant, n_distant, var_t, cs_alloc_mode);

      for (cs_lnum_t ii = 0; ii < n_distant; ii++) {
        cs_lnum_t face_id = faces_distant[ii];
        cs_lnum_t jj = b_face_cells[face_id];

        cs_real_t pip[stride];
        cs_real_t _pj[stride];

        for (int i = 0; i < stride; i++) {
          _pj[i]  = _pvar[jj][i];
        }

        cs_real_t bldfrp = (cs_real_t) ircflb;
        /* Local limitation of the reconstruction */
        /* Note: to be treated exactly as a internal face, should be a bending
         * between the two cells... */
        if (df_limiter != nullptr && ircflb > 0)
          bldfrp = cs_math_fmax(df_limiter[jj], 0.);

        /* Scaling due to mass balance in porous modelling */
        if (porous_vel) {
          const cs_nreal_t *n = b_face_u_normal[face_id];
          cs_math_3_normal_scaling(n, b_f_face_factor[face_id], _pj);
        }

        cs_b_cd_unsteady_strided<stride>(bldfrp,
                                         diipb[face_id],
                                         grad[jj],
                                         _pj,
                                         pip);

        for (int k = 0; k < stride; k++)
          pvar_distant[ii][k] = pip[k];
      }

      /* Receive data */
      CS_MALLOC_HD(pvar_local, n_local, var_t, cs_alloc_mode);
      cs_internal_coupling_exchange_var(cpl,
                                        stride, /* Dimension */
                                        (cs_real_t *)pvar_distant,
                                        (cs_real_t *)pvar_local);

      if (df_limiter != nullptr) {
        CS_MALLOC_HD(df_limiter_local, n_local, cs_real_t, cs_alloc_mode);
        cs_internal_coupling_exchange_var(cpl,
                                          1, /* Dimension */
                                          df_limiter,
                                          df_limiter_local);
      }

      ctx.wait(); // Next loop will contribute to rhs.

      /* Flux contribution */
      assert(f != nullptr);
      cs_real_t *hintp = f->bc_coeffs->hint;
      cs_real_t *hextp = f->bc_coeffs->rcodcl2;
      for (cs_lnum_t ii = 0; ii < n_local; ii++) {
        cs_lnum_t face_id = faces_local[ii];
        cs_lnum_t jj = b_face_cells[face_id];
        cs_real_t surf = b_face_surf[face_id];
        cs_real_t pip[stride], pjp[stride];
        cs_real_t fluxi[stride] = {0., 0., 0.};
        cs_real_t _pj[stride];

        for (int i = 0; i < stride; i++) {
          _pj[i]  = _pvar[jj][i];
        }

        /* Scaling due to mass balance in porous modelling */
        if (porous_vel) {
          const cs_nreal_t *n = b_face_u_normal[face_id];
          cs_math_3_normal_scaling(n, b_f_face_factor[face_id], _pj);
        }

        cs_real_t bldfrp = (cs_real_t) ircflb;
        /* Local limitation of the reconstruction */
        if (df_limiter != nullptr && ircflb > 0)
          bldfrp = cs_math_fmax(cs_math_fmin(df_limiter_local[ii],
                                             df_limiter[jj]),
                                0.);

        cs_b_cd_unsteady_strided<stride>(bldfrp,
                                         diipb[face_id],
                                         grad[jj],
                                         _pj,
                                         pip);

        for (int k = 0; k < stride; k++)
          pjp[k] = pvar_local[ii][k];

        cs_real_t hint = hintp[face_id];
        cs_real_t hext = hextp[face_id];
        cs_real_t heq = _calc_heq(hint, hext)*surf;

        cs_b_diff_flux_coupling_strided<stride>(idiffp,
                                                pip,
                                                pjp,
                                                heq,
                                                fluxi);

        for (int k = 0; k < stride; k++)
          rhs[jj][k] -= thetap * fluxi[k];
      }

      CS_FREE_HD(pvar_local);
      /* Sending structures are no longer needed */
      CS_FREE_HD(pvar_distant);
      CS_FREE_HD(df_limiter_local);
    }
  }

  /* Boundary convective flux imposed at some faces (tags in icvfli array) */
  else if (icvflb == 1) {

    /* Retrieve the value of the convective flux to be imposed */
    if (f_id != -1) {
      coface = (const var_t *)(f->bc_coeffs->ac);
      cofbce = (const b_t *)(f->bc_coeffs->bc);
    }
    else {
      bft_error(__FILE__, __LINE__, 0,
                _("invalid value of icvflb and f_id"));
    }

    ctx.parallel_for_b_faces(m, [=] CS_F_HOST_DEVICE (cs_lnum_t  face_id) {

      cs_lnum_t ii = b_face_cells[face_id];

      cs_real_t fluxi[stride] ;
      for (cs_lnum_t isou =  0; isou < stride; isou++) {
        fluxi[isou] = 0;
      }
      cs_real_t pip[stride];
      cs_real_t _pi[stride];
      cs_real_t   pfac[stride];;
      for (int i = 0; i < stride; i++) {
        _pi[i]  = _pvar[ii][i];
      }

      /* Scaling due to mass balance in porous modelling */
      if (porous_vel) {
        const cs_nreal_t *n = b_face_u_normal[face_id];
        cs_math_3_normal_scaling(n, b_f_face_factor[face_id], _pi);
      }

      cs_real_t bldfrp = (cs_real_t) ircflb;
      /* Local limitation of the reconstruction */
      if (df_limiter != nullptr && ircflb > 0)
        bldfrp = cs_math_fmax(df_limiter[ii], 0.);

      cs_b_cd_unsteady_strided<stride>(bldfrp,
                                       diipb[face_id],
                                       grad[ii],
                                       _pi,
                                       pip);

      cs_b_imposed_conv_flux_strided<stride>(iconvp,
                                             thetap,
                                             imasac,
                                             inc,
                                             bc_type[face_id],
                                             icvfli[face_id],
                                             _pi,
                                             _pi, /* no relaxation */
                                             pip,
                                             coefa[face_id],
                                             coefb[face_id],
                                             coface[face_id],
                                             cofbce[face_id],
                                             b_massflux[face_id],
                                             pfac,
                                             fluxi);

      cs_b_diff_flux_strided<stride>(idiffp,
                                     thetap,
                                     inc,
                                     pip,
                                     cofaf[face_id],
                                     cofbf[face_id],
                                     b_visc[face_id],
                                     fluxi);

      /* Saving velocity on boundary faces if needed */
      if (b_pvar != nullptr) {
        if (b_massflux[face_id] >= 0.) {
          for (cs_lnum_t i = 0; i < stride; i++)
            b_pvar[face_id][i] += thetap * _pi[i];
        }
        else {
          for (cs_lnum_t i = 0; i < stride; i++)
            b_pvar[face_id][i] += thetap * pfac[i];
        }
      }

      for (cs_lnum_t isou = 0; isou < stride; isou++)
        fluxi[isou] *= -1;  /* For substraction in dispatch sum */
      cs_dispatch_sum<stride>(rhs[ii], fluxi, b_sum_type);

    });

  }

  ctx.wait();

  /* Free memory */
  CS_FREE_HD(grdpa);

  if (perf) {
    std::chrono::high_resolution_clock::time_point
      t_stop = std::chrono::high_resolution_clock::now();

    std::chrono::microseconds elapsed;
    printf("%d: %s<%d>", cs_glob_rank_id, __func__, stride);

    elapsed = std::chrono::duration_cast
                <std::chrono::microseconds>(t_stop - t_start);
    printf(", total_convection_unsteady = %ld\n", elapsed.count());
  }

  if (cs_glob_timer_kernels_flag > 0) {
    std::chrono::high_resolution_clock::time_point
      t_stop = std::chrono::high_resolution_clock::now();

    std::chrono::microseconds elapsed;
    printf("%d: %s<%d>", cs_glob_rank_id, __func__, stride);

    elapsed = std::chrono::duration_cast
                <std::chrono::microseconds>(t_stop - t_start);
    printf(", total = %ld\n", elapsed.count());
  }
}

/*! (DOXYGEN_SHOULD_SKIP_THIS) \endcond */

BEGIN_C_DECLS

/*============================================================================
 * Public function definitions
 *============================================================================*/

/*----------------------------------------------------------------------------
 * Return pointer to slope test indicator field values if active.
 *
 * parameters:
 *   f_id  <-- field id (or -1)
 *   eqp   <-- equation parameters
 *
 * return:
 *   pointer to local values array, or nullptr;
 *----------------------------------------------------------------------------*/

cs_real_t *
cs_get_v_slope_test(int                        f_id,
                    const cs_equation_param_t  eqp)
{
  const int iconvp = eqp.iconv;
  const int isstpp = eqp.isstpc;
  const double blencp = eqp.blencv;

  cs_real_t  *v_slope_test = nullptr;

  if (f_id > -1 && iconvp > 0 && blencp > 0. && isstpp == 0) {

    static int _k_slope_test_f_id = -1;

    cs_field_t *f = cs_field_by_id(f_id);

    int f_track_slope_test_id = -1;

    if (_k_slope_test_f_id < 0)
      _k_slope_test_f_id = cs_field_key_id_try("slope_test_upwind_id");
    if (_k_slope_test_f_id > -1 && isstpp == 0)
      f_track_slope_test_id = cs_field_get_key_int(f, _k_slope_test_f_id);

    if (f_track_slope_test_id > -1)
      v_slope_test = (cs_field_by_id(f_track_slope_test_id))->val;

    if (v_slope_test != nullptr) {
      const cs_lnum_t n_cells_ext = cs_glob_mesh->n_cells_with_ghosts;
#     pragma omp parallel for
      for (cs_lnum_t cell_id = 0; cell_id < n_cells_ext; cell_id++)
        v_slope_test[cell_id] = 0.;
    }

  }

  return v_slope_test;
}

/*----------------------------------------------------------------------------*/
/*!
 * \brief Compute the beta blending coefficient of the
 * beta limiter (ensuring preservation of a given min/max pair of values).
 *
 * \param[in]     f_id         field id
 * \param[in]     inc          "not an increment" flag
 * \param[in]     rovsdt       rho * volume / dt
 */
/*----------------------------------------------------------------------------*/

void
cs_beta_limiter_building(int                   f_id,
                         int                   inc,
                         const cs_real_t       rovsdt[])
{
  /* Parallel or device dispatch */
  cs_dispatch_context ctx;

  /* Get options from the field */

  cs_field_t *f = cs_field_by_id(f_id);
  const cs_equation_param_t *eqp = cs_field_get_equation_param_const(f);

  if (eqp->isstpc != 2)
    return;

  const cs_mesh_t *m = cs_glob_mesh;
  const cs_halo_t *halo = m->halo;
  const cs_lnum_t n_cells = m->n_cells;
  const cs_lnum_t n_cells_ext = m->n_cells_with_ghosts;

  cs_real_t* cpro_beta = cs_field_by_id(
      cs_field_get_key_int(f, cs_field_key_id("convection_limiter_id")))->val;

  cs_real_t *denom_inf, *num_inf, *denom_sup, *num_sup;
  CS_MALLOC_HD(denom_inf, n_cells_ext, cs_real_t, cs_alloc_mode);
  CS_MALLOC_HD(denom_sup, n_cells_ext, cs_real_t, cs_alloc_mode);
  CS_MALLOC_HD(num_inf,   n_cells_ext, cs_real_t, cs_alloc_mode);
  CS_MALLOC_HD(num_sup,   n_cells_ext, cs_real_t, cs_alloc_mode);

  /* computation of the denominator for the inferior and upper bound */

  _beta_limiter_denom(f,
                      ctx,
                      eqp,
                      inc,
                      denom_inf,
                      denom_sup);

  /* computation of the numerator for the inferior and upper bound */

  _beta_limiter_num(f,
                    ctx,
                    eqp,
                    inc,
                    rovsdt,
                    num_inf,
                    num_sup);

  ctx.parallel_for(n_cells, [=] CS_F_HOST_DEVICE (cs_lnum_t c_id) {

    /* Treatment of the lower bound */
    cs_real_t beta_inf;
    if (denom_inf[c_id] <= num_inf[c_id]) {
      beta_inf = 1.;
    }
    else if (denom_inf[c_id] <= cs_math_fabs(num_inf[c_id])) {
      beta_inf = -1.;
    }
    else {
      beta_inf = num_inf[c_id]/denom_inf[c_id]; //FIXME division by 0
      beta_inf = cs_math_fmin(beta_inf, 1.);
    }

    /* Treatment of the upper bound */
    cs_real_t beta_sup;
    if (denom_sup[c_id] <= num_sup[c_id]) {
      beta_sup = 1.;
    }
    else if (denom_sup[c_id] <= cs_math_fabs(num_sup[c_id])) {
      beta_sup = -1.;
    }
    else {
      beta_sup = num_sup[c_id]/denom_sup[c_id]; //FIXME division by 0
      beta_sup = cs_math_fmin(beta_sup, 1.);
    }

    cpro_beta[c_id] = cs_math_fmin(beta_inf, beta_sup);
  });

  ctx.wait();

  /* Synchronize variable */
  if (halo != nullptr)
    cs_halo_sync(halo, CS_HALO_STANDARD, ctx.use_gpu(), cpro_beta);

  CS_FREE_HD(denom_inf);
  CS_FREE_HD(denom_sup);
  CS_FREE_HD(num_inf);
  CS_FREE_HD(num_sup);
}

/*----------------------------------------------------------------------------*/
/*!
 * \brief Add the explicit part of the convection/diffusion terms of a
 * standard transport equation of a scalar field \f$ \varia \f$.
 *
 * More precisely, the right hand side \f$ Rhs \f$ is updated as
 * follows:
 * \f[
 * Rhs = Rhs - \sum_{\fij \in \Facei{\celli}}      \left(
 *        \dot{m}_\ij \left( \varia_\fij - \varia_\celli \right)
 *      - \mu_\fij \gradv_\fij \varia \cdot \vect{S}_\ij  \right)
 * \f]
 *
 * Warning:
 * - \f$ Rhs \f$ has already been initialized before calling bilsc2!
 * - mind the sign minus
 *
 * Please refer to the
 * <a href="../../theory.pdf#bilsc2"><b>bilsc2</b></a> section of the
 * theory guide for more informations.
 *
 * \param[in]     idtvar        indicator of the temporal scheme
 * \param[in]     f_id          field id (or -1)
 * \param[in]     eqp           equation parameters
 * \param[in]     icvflb        global indicator of boundary convection flux
 *                               - 0 upwind scheme at all boundary faces
 *                               - 1 imposed flux at some boundary faces
 * \param[in]     inc           indicator
 *                               - 0 when solving an increment
 *                               - 1 otherwise
 * \param[in]     imasac        take mass accumulation into account?
 * \param[in]     pvar          solved variable (current time step)
 * \param[in]     pvara         solved variable (previous time step)
 * \param[in]     icvfli        boundary face indicator array of convection flux
 *                               - 0 upwind scheme
 *                               - 1 imposed flux
 * \param[in]     bc_coeffs     boundary condition structure for the variable
 * \param[in]     i_massflux    mass flux at interior faces
 * \param[in]     b_massflux    mass flux at boundary faces
 * \param[in]     i_visc        \f$ \mu_\fij \dfrac{S_\fij}{\ipf \jpf} \f$
 *                               at interior faces for the r.h.s.
 * \param[in]     b_visc        \f$ \mu_\fib \dfrac{S_\fib}{\ipf \centf} \f$
 *                               at border faces for the r.h.s.
 * \param[in,out] rhs           right hand side \f$ \vect{Rhs} \f$
 */
/*----------------------------------------------------------------------------*/

void
cs_convection_diffusion_scalar(int                         idtvar,
                               int                         f_id,
                               const cs_equation_param_t   eqp,
                               int                         icvflb,
                               int                         inc,
                               int                         imasac,
                               cs_real_t         *restrict pvar,
                               const cs_real_t   *restrict pvara,
                               const int                   icvfli[],
                               const cs_field_bc_coeffs_t *bc_coeffs,
                               const cs_real_t             i_massflux[],
                               const cs_real_t             b_massflux[],
                               const cs_real_t             i_visc[],
                               const cs_real_t             b_visc[],
                               cs_real_t         *restrict rhs)
{
  std::chrono::high_resolution_clock::time_point t_start;
  if (cs_glob_timer_kernels_flag > 0)
    t_start = std::chrono::high_resolution_clock::now();

  cs_field_t *f = nullptr;
  if (f_id != -1)
    f = cs_field_by_id(f_id);

  if (idtvar >= 0) {
    _convection_diffusion_scalar_unsteady<false>
      (f, eqp, icvflb, inc, imasac,
       pvar, pvara,
       icvfli,
       bc_coeffs,
       i_massflux, b_massflux,
       i_visc, b_visc,
       nullptr, rhs);
  }
  else {

  /* The following function, for the steady (idtvar < 0 case) is deprecated
     ---------------------------------------------------------------------- */

    _convection_diffusion_scalar_steady
      (f, eqp, icvflb, inc,
       pvar, pvara,
       icvfli,
       bc_coeffs,
       i_massflux, b_massflux,
       i_visc, b_visc,
       nullptr, rhs);
  }

  if (cs_glob_timer_kernels_flag > 0) {
    std::chrono::high_resolution_clock::time_point
      t_stop = std::chrono::high_resolution_clock::now();

    std::chrono::microseconds elapsed;
    printf("%d: %s", cs_glob_rank_id, __func__);

    elapsed = std::chrono::duration_cast
      <std::chrono::microseconds>(t_stop - t_start);
    printf(", total = %ld\n", elapsed.count());
  }
}

/*----------------------------------------------------------------------------*/
/*!
 * \brief Update face flux with convection contribution of a standard transport
 * equation of a scalar field \f$ \varia \f$.
 *
 * <a name="cs_face_convection_scalar"></a>
 *
 * \f[
 * C_\ij = \dot{m}_\ij \left( \varia_\fij - \varia_\celli \right)
 * \f]
 *
 * \param[in]     f_id          pointer to field
 * \param[in]     eqp           equation parameters
 * \param[in]     icvflb        global indicator of boundary convection flux
 *                               - 0 upwind scheme at all boundary faces
 *                               - 1 imposed flux at some boundary faces
 * \param[in]     inc           indicator
 *                               - 0 when solving an increment
 *                               - 1 otherwise
 * \param[in]     imasac        take mass accumulation into account?
 * \param[in]     pvar          solved variable (current time step)
 * \param[in]     pvara         solved variable (previous time step)
 * \param[in]     icvfli        boundary face indicator array of convection flux
 *                               - 0 upwind scheme
 *                               - 1 imposed flux
 * \param[in]     bc_coeffs     boundary condition structure for the variable
 * \param[in]     i_massflux    mass flux at interior faces
 * \param[in]     b_massflux    mass flux at boundary faces
 * \param[in,out] i_conv_flux   scalar convection flux at interior faces
 * \param[in,out] b_conv_flux   scalar convection flux at boundary faces
 */
/*----------------------------------------------------------------------------*/

void
cs_face_convection_scalar(int                         idtvar,
                          int                         f_id,
                          const cs_equation_param_t   eqp,
                          int                         icvflb,
                          int                         inc,
                          int                         imasac,
                          cs_real_t         *restrict pvar,
                          const cs_real_t   *restrict pvara,
                          const int                   icvfli[],
                          const cs_field_bc_coeffs_t *bc_coeffs,
                          const cs_real_t             i_massflux[],
                          const cs_real_t             b_massflux[],
                          cs_real_t                   i_conv_flux[][2],
                          cs_real_t                   b_conv_flux[])
{
  std::chrono::high_resolution_clock::time_point t_start;
  if (cs_glob_timer_kernels_flag > 0)
    t_start = std::chrono::high_resolution_clock::now();

  cs_field_t *f = nullptr;
  if (f_id != -1)
    f = cs_field_by_id(f_id);

  if (idtvar >= 0) {
    _face_convection_scalar_unsteady
      (f, eqp, icvflb, inc, imasac,
       pvar, pvara,
       icvfli,
       bc_coeffs,
       i_massflux, b_massflux,
       i_conv_flux, b_conv_flux);
  }
  else {

    /* The following function, for the steady (idtvar < 0 case) is deprecated
       ---------------------------------------------------------------------- */

    _face_convection_scalar_steady
      (f, eqp, icvflb, inc,
       pvar, pvara,
       icvfli,
       bc_coeffs,
       i_massflux, b_massflux,
       i_conv_flux, b_conv_flux);
  }

  if (cs_glob_timer_kernels_flag > 0) {
    std::chrono::high_resolution_clock::time_point
      t_stop = std::chrono::high_resolution_clock::now();

    std::chrono::microseconds elapsed;
    printf("%d: %s", cs_glob_rank_id, __func__);

    elapsed = std::chrono::duration_cast
      <std::chrono::microseconds>(t_stop - t_start);
    printf(", total = %ld\n", elapsed.count());
  }

}

/*----------------------------------------------------------------------------*/
/*!
 * \brief Add the explicit part of the convection/diffusion terms of a transport
 *  equation of a vector field \f$ \vect{\varia} \f$.
 *
 * More precisely, the right hand side \f$ \vect{Rhs} \f$ is updated as
 * follows:
 * \f[
 *  \vect{Rhs} = \vect{Rhs} - \sum_{\fij \in \Facei{\celli}}      \left(
 *         \dot{m}_\ij \left( \vect{\varia}_\fij - \vect{\varia}_\celli \right)
 *       - \mu_\fij \gradt_\fij \vect{\varia} \cdot \vect{S}_\ij  \right)
 * \f]
 *
 * Remark:
 * if ivisep = 1, then we also take \f$ \mu \transpose{\gradt\vect{\varia}}
 * + \lambda \trace{\gradt\vect{\varia}} \f$, where \f$ \lambda \f$ is
 * the secondary viscosity, i.e. usually \f$ -\frac{2}{3} \mu \f$.
 *
 * Warning:
 * - \f$ \vect{Rhs} \f$ has already been initialized before calling bilsc!
 * - mind the sign minus
 *
 * \param[in]     idtvar        indicator of the temporal scheme
 * \param[in]     f_id          index of the current variable
 * \param[in]     eqp           equation parameters
 * \param[in]     icvflb        global indicator of boundary convection flux
 *                               - 0 upwind scheme at all boundary faces
 *                               - 1 imposed flux at some boundary faces
 * \param[in]     inc           indicator
 *                               - 0 when solving an increment
 *                               - 1 otherwise
 * \param[in]     ivisep        indicator to take \f$ \divv
 *                               \left(\mu \gradt \transpose{\vect{a}} \right)
 *                               -2/3 \grad\left( \mu \dive \vect{a} \right)\f$
 *                               - 1 take into account,
 *                               - 0 otherwise
 * \param[in]     imasac        take mass accumulation into account?
 * \param[in]     pvar          solved velocity (current time step)
 * \param[in]     pvara         solved velocity (previous time step)
 * \param[in]     icvfli        boundary face indicator array of convection flux
 *                               - 0 upwind scheme
 *                               - 1 imposed flux
 * \param[in]     bc_coeffs_v   boundary conditions structure for the variable
 * \param[in]     i_massflux    mass flux at interior faces
 * \param[in]     b_massflux    mass flux at boundary faces
 * \param[in]     i_visc        \f$ \mu_\fij \dfrac{S_\fij}{\ipf \jpf} \f$
 *                               at interior faces for the r.h.s.
 * \param[in]     b_visc        \f$ \mu_\fib \dfrac{S_\fib}{\ipf \centf} \f$
 *                               at border faces for the r.h.s.
 * \param[in]     i_secvis      secondary viscosity at interior faces
 * \param[in]     b_secvis      secondary viscosity at boundary faces
 * \param[in]     i_pvar        velocity at interior faces
 * \param[in]     b_pvar        velocity at boundary faces
 * \param[in,out] rhs           right hand side \f$ \vect{Rhs} \f$
 */
/*----------------------------------------------------------------------------*/

void
cs_convection_diffusion_vector(int                         idtvar,
                               int                         f_id,
                               const cs_equation_param_t   eqp,
                               int                         icvflb,
                               int                         inc,
                               int                         ivisep,
                               int                         imasac,
                               cs_real_3_t       *restrict pvar,
                               const cs_real_3_t *restrict pvara,
                               const int                   icvfli[],
                               const cs_field_bc_coeffs_t *bc_coeffs_v,
                               const cs_real_t             i_massflux[],
                               const cs_real_t             b_massflux[],
                               const cs_real_t             i_visc[],
                               const cs_real_t             b_visc[],
                               const cs_real_t             i_secvis[],
                               const cs_real_t             b_secvis[],
                               cs_real_3_t       *restrict i_pvar,
                               cs_real_3_t       *restrict b_pvar,
                               cs_real_3_t       *restrict rhs)
{
  std::chrono::high_resolution_clock::time_point t_start;
  if (cs_glob_timer_kernels_flag > 0)
    t_start = std::chrono::high_resolution_clock::now();

  /* Initialization
     -------------- */

  const cs_mesh_t  *m = cs_glob_mesh;
  const cs_lnum_t n_cells_ext = m->n_cells_with_ghosts;

  static const char _novar_name[] = "[convection-diffusion, vector]";

  cs_field_t *f = nullptr;
  const char *var_name = (const char *)_novar_name;
  if (f_id != -1) {
    f = cs_field_by_id(f_id);
    var_name = (const char *)(f->name);
  }

  cs_internal_coupling_t *cpl = nullptr;
  if (eqp.icoupl > 0) {
    assert(f_id != -1);
    const int coupling_key_id = cs_field_key_id("coupling_entity");
    int coupling_id = cs_field_get_key_int(f, coupling_key_id);
    cpl = cs_internal_coupling_by_id(coupling_id);
  }

  /* Parallel or device dispatch */

  cs_dispatch_context ctx;
  if (idtvar < 0)
    ctx.set_use_gpu(false);  /* steady case not ported to GPU */

  cs_alloc_mode_t amode = ctx.alloc_mode(true);

  /* Halo (and gradient) type */

  cs_halo_type_t halo_type = CS_HALO_STANDARD;
  cs_gradient_type_t gradient_type = CS_GRADIENT_GREEN_ITER;
  cs_gradient_type_by_imrgra(eqp.imrgra,
                             &gradient_type,
                             &halo_type);

  /* Handle cases where only the previous values (already synchronized)
     or current values are provided */

  if (pvar != nullptr && m->halo != nullptr) {
    cs_halo_sync(m->halo, halo_type, ctx.use_gpu(), pvar);
    if (cs_glob_mesh->n_init_perio > 0)
      cs_halo_perio_sync_var_vect(m->halo, halo_type, (cs_real_t *)pvar, 3);
  }
  if (pvara == nullptr)
    pvara = (const cs_real_3_t *)pvar;

  /* Marker for inlet/outlet cells for transpose gradient
     ----------------------------------------------------

     We start the computation now, so that on a GPU, this can be done
     in a separate stream, concurrently with the heavier computation
     below. This is done so as to compensate for the kernel launch
     latency of this very light operation.
  */

  short *bndcel = nullptr;
  cs_dispatch_context ctx_c;
  ctx_c.set_use_gpu(ctx.use_gpu()); /* Follows behavior of main context */
#if defined(HAVE_CUDA)
  if (ctx_c.use_gpu())
    ctx_c.set_cuda_stream(cs_cuda_get_stream(1));
#endif

  if (ivisep == 1 && eqp.idiff == 1) {
    const cs_lnum_t *restrict b_face_cells
      = (const cs_lnum_t *)m->b_face_cells;
    const int *bc_type = cs_glob_bc_type;

    /* We do not know what condition to put in the inlets and the outlets, so we
       assume that there is an equilibrium. Moreover, cells containing a
       coupled face (velocity-wise) are ignored also. */

    /* Allocate a temporary array */
    CS_MALLOC_HD(bndcel, n_cells_ext, short, amode);

    ctx_c.parallel_for(n_cells_ext, [=] CS_F_HOST_DEVICE (cs_lnum_t cell_id) {
      bndcel[cell_id] = 1;
    });

    ctx_c.parallel_for(m->n_b_faces, [=] CS_F_HOST_DEVICE (cs_lnum_t face_id) {
      int ityp = bc_type[face_id];
      if (   ityp == CS_OUTLET
          || ityp == CS_INLET
          || ityp == CS_FREE_INLET
          || ityp == CS_CONVECTIVE_INLET
          || ityp == CS_COUPLED_FD)
        bndcel[b_face_cells[face_id]] = 0;
    });
  }

  /* Compute the gradient of the vector (velocity)
     ----------------------------------

     The gradient (grad) is used in the flux reconstruction and the slope test.
     Thus we must compute it:
         - when we have diffusion and we reconstruct the fluxes,
         - when the convection scheme is SOLU,
         - when we have convection, we are not in pure upwind
           and we reconstruct the fluxes,
         - when we have convection, we are not in pure upwind
           and we have not shunted the slope test. */

  using grad_t = cs_real_t[3][3];
  grad_t *grad;
  CS_MALLOC_HD(grad, n_cells_ext, grad_t, amode);

  if (  (eqp.idiff != 0 && eqp.ircflu == 1)
      || ivisep == 1
      || (    eqp.iconv != 0 && eqp.blencv > 0.
          && (eqp.ischcv == 0 || eqp.ircflu == 1 || eqp.isstpc == 0))) {

    cs_real_t *gweight = nullptr;
    if (f_id != -1) {
      /* Get the calculation option from the field */
      if (f->type & CS_FIELD_VARIABLE && eqp.iwgrec == 1) {
        if (eqp.idiff > 0) {
          int key_id = cs_field_key_id("gradient_weighting_id");
          int diff_id = cs_field_get_key_int(f, key_id);
          if (diff_id > -1) {
            cs_field_t *weight_f = cs_field_by_id(diff_id);
            gweight = weight_f->val;
            cs_field_synchronize(weight_f, halo_type);
          }
        }
      }
    }

    const cs_gradient_limit_t imligp = (cs_gradient_limit_t)(eqp.imligr);
    const cs_real_3_t  *restrict _pvar
      = (pvar != nullptr) ? (const cs_real_3_t  *)pvar : pvara;

    cs_gradient_vector_synced_input(var_name,
                                    gradient_type,
                                    halo_type,
                                    inc,
                                    eqp.nswrgr,
                                    eqp.verbosity,
                                    imligp,
                                    eqp.epsrgr,
                                    eqp.climgr,
                                    bc_coeffs_v,
                                    (const cs_real_3_t *)_pvar,
                                    gweight, /* weighted gradient */
                                    cpl,
                                    (cs_real_33_t *)grad);
  }
  else {
    ctx.parallel_for(n_cells_ext, [=] CS_F_HOST_DEVICE (cs_lnum_t cell_id) {
      for (cs_lnum_t isou = 0; isou < 3; isou++) {
        for (cs_lnum_t jsou = 0; jsou < 3; jsou++)
          grad[cell_id][isou][jsou] = 0.;
      }
    });
    ctx.wait();
  }

  /* Main convection/diffusion block
     ------------------------------- */

  if (idtvar >= 0) {
    bool porous_vel = false;
    if (cs_glob_porous_model == 3 && f == CS_F_(vel))
      porous_vel = true;
    if (porous_vel == false)
      _convection_diffusion_unsteady_strided<3, false>
        (ctx, f, var_name, eqp, cpl, icvflb, inc, imasac,
         pvar, pvara,
         icvfli,
         bc_coeffs_v,
         i_massflux, b_massflux,
         i_visc, b_visc,
         i_pvar, b_pvar, grad, rhs);
    else
      _convection_diffusion_unsteady_strided<3, true>
        (ctx, f, var_name, eqp, cpl, icvflb, inc, imasac,
         pvar, pvara,
         icvfli,
         bc_coeffs_v,
         i_massflux, b_massflux,
         i_visc, b_visc,
         i_pvar, b_pvar, grad, rhs);
  }

  else {
    _convection_diffusion_vector_steady
      (f, var_name, eqp, cpl, icvflb, inc,
       pvar, pvara,
       icvfli,
       bc_coeffs_v,
       i_massflux, b_massflux,
       i_visc, b_visc,
       grad, rhs);
  }

  /* Computation of the transpose grad(vel) term and grad(-2/3 div(vel))
     ------------------------------------------------------------------- */

  if (ivisep == 1 && eqp.idiff == 1) {

    cs_mesh_quantities_t  *fvq = cs_glob_mesh_quantities;

    const cs_lnum_t n_cells = m->n_cells;

    const cs_lnum_2_t *restrict i_face_cells
      = (const cs_lnum_2_t *)m->i_face_cells;
    const cs_lnum_t *restrict b_face_cells
      = (const cs_lnum_t *)m->b_face_cells;

    const cs_real_t *restrict weight = fvq->weight;
    const cs_real_t *restrict i_dist = fvq->i_dist;
    const cs_nreal_3_t *restrict i_face_u_normal = fvq->i_face_u_normal;
    const cs_real_t *restrict i_f_face_surf = fvq->i_f_face_surf;
    const cs_nreal_3_t *restrict b_face_u_normal = fvq->b_face_u_normal;
    const cs_real_t *restrict b_f_face_surf = fvq->b_f_face_surf;

    const double thetap = eqp.theta;

    cs_dispatch_sum_type_t i_sum_type = ctx.get_parallel_for_i_faces_sum_type(m);
    cs_dispatch_sum_type_t b_sum_type = ctx.get_parallel_for_b_faces_sum_type(m);

    ctx_c.wait();  /* We now need bndcel, computed by ctx_c */

    /* Interior faces */

    ctx.parallel_for_i_faces(m, [=] CS_F_HOST_DEVICE (cs_lnum_t  face_id) {

      cs_lnum_t ii = i_face_cells[face_id][0];
      cs_lnum_t jj = i_face_cells[face_id][1];

      cs_real_t w_f = weight[face_id];
      cs_real_t secvis = i_secvis[face_id]; /* - 2/3 * mu */
      cs_real_t visco = i_visc[face_id]; /* mu S_ij / d_ij */

      cs_real_t grdtrv =      w_f *(grad[ii][0][0]+grad[ii][1][1]+grad[ii][2][2])
                        + (1.-w_f)*(grad[jj][0][0]+grad[jj][1][1]+grad[jj][2][2]);

      cs_real_t ipjp[3];
      const cs_nreal_t *n = i_face_u_normal[face_id];

      /* I'J' */
      for (int i = 0; i < 3; i++)
        ipjp[i] = n[i] * i_dist[face_id];

      cs_real_t _i_f_face_surf = i_f_face_surf[face_id];
      /* We need to compute trans_grad(u).I'J' which is equal to I'J'.grad(u) */

      cs_real_t  flux_p[3], flux_m[3];
      cs_real_t  theta_bc_mult_i = thetap * bndcel[ii];
      cs_real_t  theta_bc_mult_j = thetap * bndcel[jj];

      for (cs_lnum_t isou = 0; isou < 3; isou++) {

        cs_real_t tgrdfl =   ipjp[0] * (      w_f*grad[ii][0][isou]
                                        + (1.-w_f)*grad[jj][0][isou])
                           + ipjp[1] * (      w_f*grad[ii][1][isou]
                                        + (1.-w_f)*grad[jj][1][isou])
                           + ipjp[2] * (      w_f*grad[ii][2][isou]
                                        + (1.-w_f)*grad[jj][2][isou]);

        cs_real_t flux =   visco*tgrdfl
                         + secvis*grdtrv*i_face_u_normal[face_id][isou]
                                        *_i_f_face_surf;

        flux_p[isou] =  theta_bc_mult_i * flux;
        flux_m[isou] = -theta_bc_mult_j * flux;

      }

      if (ii < n_cells)
        cs_dispatch_sum<3>(rhs[ii], flux_p, i_sum_type);
      if (jj < n_cells)
        cs_dispatch_sum<3>(rhs[jj], flux_m, i_sum_type);

    });

    /* Boundary faces
       the whole flux term of the stress tensor is already taken into account
       (so, no corresponding term in forbr)
       TODO in theory we should take the normal component into account (the
       tangential one is modeled by the wall law) */

    ctx.parallel_for_b_faces(m, [=] CS_F_HOST_DEVICE (cs_lnum_t  face_id) {

      cs_lnum_t ii = b_face_cells[face_id];

      /* Trace of velocity gradient */
      cs_real_t grdtrv = (grad[ii][0][0]+grad[ii][1][1]+grad[ii][2][2]);
      cs_real_t secvis = b_secvis[face_id]; /* - 2/3 * mu */
      cs_real_t mult = thetap * bndcel[ii]
        * secvis * grdtrv * b_f_face_surf[face_id];

      cs_real_t flux[3];
      for (cs_lnum_t isou = 0; isou < 3; isou++) {
        flux[isou] = mult * b_face_u_normal[face_id][isou];
      }
      cs_dispatch_sum<3>(rhs[ii], flux, b_sum_type);

    });

  }

  ctx.wait();

  /* Free memory */
  CS_FREE_HD(bndcel);
  CS_FREE_HD(grad);

  if (cs_glob_timer_kernels_flag > 0) {
    std::chrono::high_resolution_clock::time_point
      t_stop = std::chrono::high_resolution_clock::now();

    std::chrono::microseconds elapsed;
    printf("%d: %s", cs_glob_rank_id, __func__);

    elapsed = std::chrono::duration_cast
                <std::chrono::microseconds>(t_stop - t_start);
    printf(", total = %ld\n", elapsed.count());
  }
}

/*----------------------------------------------------------------------------*/
/*!
 * \brief Add the explicit part of the convection/diffusion terms of a transport
 *  equation of a tensor field \f$ \tens{\varia} \f$.
 *
 * More precisely, the right hand side \f$ \tens{Rhs} \f$ is updated as
 * follows:
 * \f[
 *  \tens{Rhs} = \tens{Rhs} - \sum_{\fij \in \Facei{\celli}}      \left(
 *         \dot{m}_\ij \left( \tens{\varia}_\fij - \tens{\varia}_\celli \right)
 *       - \mu_\fij \gradt_\fij \tens{\varia} \cdot \tens{S}_\ij  \right)
 * \f]
 *
 * Warning:
 * - \f$ \tens{Rhs} \f$ has already been initialized before calling bilsc!
 * - mind the sign minus
 *
 * \param[in]     idtvar        indicator of the temporal scheme
 * \param[in]     f_id          index of the current variable
 * \param[in]     eqp           equation parameters
 * \param[in]     icvflb        global indicator of boundary convection flux
 *                               - 0 upwind scheme at all boundary faces
 *                               - 1 imposed flux at some boundary faces
 * \param[in]     inc           indicator
 *                               - 0 when solving an increment
 *                               - 1 otherwise
 * \param[in]     imasac        take mass accumulation into account?
 * \param[in]     pvar          solved velocity (current time step)
 * \param[in]     pvara         solved velocity (previous time step)
 * \param[in]     bc_coeffs_ts  boundary condition structure for the variable
 * \param[in]     i_massflux    mass flux at interior faces
 * \param[in]     b_massflux    mass flux at boundary faces
 * \param[in]     i_visc        \f$ \mu_\fij \dfrac{S_\fij}{\ipf \jpf} \f$
 *                               at interior faces for the r.h.s.
 * \param[in]     b_visc        \f$ \mu_\fib \dfrac{S_\fib}{\ipf \centf} \f$
 *                               at border faces for the r.h.s.
 * \param[in,out] rhs           right hand side \f$ \tens{Rhs} \f$
 */
/*----------------------------------------------------------------------------*/

void
cs_convection_diffusion_tensor(int                          idtvar,
                               int                          f_id,
                               const cs_equation_param_t    eqp,
                               int                          icvflb,
                               int                          inc,
                               int                          imasac,
                               cs_real_6_t        *restrict pvar,
                               const cs_real_6_t  *restrict pvara,
                               const cs_field_bc_coeffs_t  *bc_coeffs_ts,
                               const cs_real_t              i_massflux[],
                               const cs_real_t              b_massflux[],
                               const cs_real_t              i_visc[],
                               const cs_real_t              b_visc[],
                               cs_real_6_t        *restrict rhs)
{
  std::chrono::high_resolution_clock::time_point t_start;
  if (cs_glob_timer_kernels_flag > 0)
    t_start = std::chrono::high_resolution_clock::now();

  /* Initialization
     -------------- */

  const cs_mesh_t *m = cs_glob_mesh;
  const cs_lnum_t n_cells_ext = m->n_cells_with_ghosts;

  static const char _novar_name[] = "[convection-diffusion, tensor]";

  cs_field_t *f = nullptr;
  const char *var_name = (const char *)_novar_name;
  if (f_id != -1) {
    f = cs_field_by_id(f_id);
    var_name = (const char *)(f->name);
  }

  /* Parallel or device dispatch */

  cs_dispatch_context ctx;
  if (idtvar < 0)
    ctx.set_use_gpu(false);  /* steady case not ported to GPU */

  cs_alloc_mode_t amode = ctx.alloc_mode(true);

  /* Halo (and gradient) type */

  cs_halo_type_t halo_type = CS_HALO_STANDARD;
  cs_gradient_type_t gradient_type = CS_GRADIENT_GREEN_ITER;
  cs_gradient_type_by_imrgra(eqp.imrgra,
                             &gradient_type,
                             &halo_type);

  /* Handle cases where only the previous values (already synchronized)
     or current values are provided */

  if (pvar != nullptr && m->halo != nullptr) {
    cs_halo_sync(m->halo, halo_type, ctx.use_gpu(), pvar);
    if (cs_glob_mesh->n_init_perio > 0)
      cs_halo_perio_sync_var_sym_tens(m->halo, halo_type, (cs_real_t *)pvar);
  }
  if (pvara == nullptr)
    pvara = (const cs_real_6_t *)pvar;

  /* Compute the gradient of the tensor

     The gradient (grad) is used in the flux reconstruction and the slope test.
     Thus we must compute it:
         - when we have diffusion and we reconstruct the fluxes,
         - when the convection scheme is SOLU,
         - when we have convection, we are not in pure upwind
           and we reconstruct the fluxes,
         - when we have convection, we are not in pure upwind
           and we have not shunted the slope test. */

  using grad_t = cs_real_t[6][3];
  grad_t *grad;
  CS_MALLOC_HD(grad, n_cells_ext, grad_t, amode);

  if (  (eqp.idiff != 0 && eqp.ircflu == 1)
      || (   eqp.iconv != 0 && eqp.blencv > 0.
          && (eqp.ischcv == 0 || eqp.ircflu == 1 || eqp.isstpc == 0))) {

    const cs_gradient_limit_t imligp = (cs_gradient_limit_t)(eqp.imligr);
    const cs_real_6_t  *restrict _pvar
      = (pvar != nullptr) ? (const cs_real_6_t  *)pvar : pvara;

    cs_gradient_tensor_synced_input(var_name,
                                    gradient_type,
                                    halo_type,
                                    inc,
                                    eqp.nswrgr,
                                    eqp.verbosity,
                                    imligp,
                                    eqp.epsrgr,
                                    eqp.climgr,
                                    bc_coeffs_ts,
                                    _pvar,
                                    (cs_real_63_t *)grad);

  }
  else {
    ctx.parallel_for(n_cells_ext, [=] CS_F_HOST_DEVICE (cs_lnum_t cell_id) {
      for (cs_lnum_t isou = 0; isou < 6; isou++) {
        for (cs_lnum_t jsou = 0; jsou < 3; jsou++)
          grad[cell_id][isou][jsou] = 0.;
      }
    });
    ctx.wait();
  }

  /* Main convection/diffusion block
     ------------------------------- */

  if (idtvar >= 0) {
    assert(icvflb == 0);
    _convection_diffusion_unsteady_strided<6, false>
      (ctx, f, var_name, eqp, nullptr, 0, inc, imasac,
       pvar, pvara,
       nullptr, // icvfli,
       bc_coeffs_ts,
       i_massflux, b_massflux,
       i_visc, b_visc,
       nullptr, nullptr, grad, rhs);
  }
  else {
    _convection_diffusion_tensor_steady
      (f, var_name, eqp, icvflb, inc,
       pvar, pvara,
       bc_coeffs_ts,
       i_massflux, b_massflux,
       i_visc, b_visc,
       grad, rhs);
  }

  /* Free memory */
  CS_FREE_HD(grad);

  if (cs_glob_timer_kernels_flag > 0) {
    std::chrono::high_resolution_clock::time_point
      t_stop = std::chrono::high_resolution_clock::now();

    std::chrono::microseconds elapsed;
    printf("%d: %s", cs_glob_rank_id, __func__);

    elapsed = std::chrono::duration_cast
                <std::chrono::microseconds>(t_stop - t_start);
    printf(", total = %ld\n", elapsed.count());
  }
}

/*----------------------------------------------------------------------------*/
/*!
 * \brief Add the explicit part of the convection/diffusion terms of a transport
 * equation of a scalar field \f$ \varia \f$ such as the temperature.
 *
 * More precisely, the right hand side \f$ Rhs \f$ is updated as
 * follows:
 * \f[
 * Rhs = Rhs + \sum_{\fij \in \Facei{\celli}}      \left(
 *        C_p\dot{m}_\ij \varia_\fij
 *      - \lambda_\fij \gradv_\fij \varia \cdot \vect{S}_\ij  \right)
 * \f]
 *
 * Warning:
 * \f$ Rhs \f$ has already been initialized before calling bilsct!
 *
 * \param[in]     idtvar        indicator of the temporal scheme
 * \param[in]     f_id          index of the current variable
 * \param[in]     eqp           equation parameters)
 * \param[in]     inc           indicator
 *                               - 0 when solving an increment
 *                               - 1 otherwise
 * \param[in]     imasac        take mass accumulation into account?
 * \param[in]     pvar          solved variable (current time step)
 * \param[in]     pvara         solved variable (previous time step)
 * \param[in]     bc_coeffs     boundary condition structure for the variable
 * \param[in]     i_massflux    mass flux at interior faces
 * \param[in]     b_massflux    mass flux at boundary faces
 * \param[in]     i_visc        \f$ \mu_\fij \dfrac{S_\fij}{\ipf \jpf} \f$
 *                               at interior faces for the r.h.s.
 * \param[in]     b_visc        \f$ \mu_\fib \dfrac{S_\fib}{\ipf \centf} \f$
 *                               at border faces for the r.h.s.
 * \param[in]     xcpp          array of specific heat (\f$ C_p \f$)
 * \param[in,out] rhs           right hand side \f$ \vect{Rhs} \f$
 */
/*----------------------------------------------------------------------------*/

void
cs_convection_diffusion_thermal(int                         idtvar,
                                int                         f_id,
                                const cs_equation_param_t   eqp,
                                int                         inc,
                                int                         imasac,
                                cs_real_t        *restrict  pvar,
                                const cs_real_t  *restrict  pvara,
                                const cs_field_bc_coeffs_t *bc_coeffs,
                                const cs_real_t             i_massflux[],
                                const cs_real_t             b_massflux[],
                                const cs_real_t             i_visc[],
                                const cs_real_t             b_visc[],
                                const cs_real_t             xcpp[],
                                cs_real_t        *restrict  rhs)
{
  cs_field_t *f = nullptr;
  if (f_id != -1)
    f = cs_field_by_id(f_id);

  if (idtvar >= 0) {
    _convection_diffusion_scalar_unsteady<true>
      (f, eqp,
       false, /* icvflb */
       inc, imasac,
       pvar, pvara,
       nullptr, /* icvfli */
       bc_coeffs,
       i_massflux, b_massflux,
       i_visc, b_visc,
       xcpp, rhs);
    return;
  }

  /* The following function, for the steady (idtvar < 0 case) is deprecated
     ---------------------------------------------------------------------- */

  _convection_diffusion_scalar_steady
    (f, eqp,
     false, /* icvflb */
     inc,
     pvar, pvara,
     nullptr, /* icvfli */
     bc_coeffs,
     i_massflux, b_massflux,
     i_visc, b_visc,
     xcpp, rhs);
}

/*----------------------------------------------------------------------------*/
/*!
 * \brief Add the explicit part of the diffusion terms with a symmetric tensor
 * diffusivity for a transport equation of a scalar field \f$ \varia \f$.
 *
 * More precisely, the right hand side \f$ Rhs \f$ is updated as
 * follows:
 * \f[
 * Rhs = Rhs - \sum_{\fij \in \Facei{\celli}}      \left(
 *      - \tens{\mu}_\fij \gradv_\fij \varia \cdot \vect{S}_\ij  \right)
 * \f]
 *
 * Warning:
 * - \f$ Rhs \f$ has already been initialized before
 *   calling cs_anisotropic_diffusion_scalar!
 * - mind the sign minus
 *
 * \param[in]     idtvar        indicator of the temporal scheme
 * \param[in]     f_id          index of the current variable
 * \param[in]     eqp           equation parameters
 * \param[in]     inc           indicator
 *                               - 0 when solving an increment
 *                               - 1 otherwise
 * \param[in]     pvar          solved variable (current time step)
 * \param[in]     pvara         solved variable (previous time step)
 * \param[in]     bc_coeffs     boundary condition structure for the variable
 * \param[in]     i_visc        \f$ \mu_\fij \dfrac{S_\fij}{\ipf \jpf} \f$
 *                               at interior faces for the r.h.s.
 * \param[in]     b_visc        \f$ \mu_\fib \dfrac{S_\fib}{\ipf \centf} \f$
 *                               at border faces for the r.h.s.
 * \param[in]     viscel        symmetric cell tensor \f$ \tens{\mu}_\celli \f$
 * \param[in]     weighf        internal face weight between cells i j in case
 *                               of tensor diffusion
 * \param[in]     weighb        boundary face weight for cells i in case
 *                               of tensor diffusion
 * \param[in,out] rhs           right hand side \f$ \vect{Rhs} \f$
 */
/*----------------------------------------------------------------------------*/

void
cs_anisotropic_diffusion_scalar(int                         idtvar,
                                int                         f_id,
                                const cs_equation_param_t   eqp,
                                int                         inc,
                                cs_real_t        *restrict  pvar,
                                const cs_real_t  *restrict  pvara,
                                const cs_field_bc_coeffs_t *bc_coeffs,
                                const cs_real_t             i_visc[],
                                const cs_real_t             b_visc[],
                                cs_real_6_t      *restrict  viscel,
                                const cs_real_2_t           weighf[],
                                const cs_real_t             weighb[],
                                cs_real_t        *restrict  rhs)
{
  const cs_real_t *cofafp = bc_coeffs->af;
  const cs_real_t *cofbfp = bc_coeffs->bf;

  const int nswrgp = eqp.nswrgr;
  const int imrgra = eqp.imrgra;
  const cs_gradient_limit_t imligp = (cs_gradient_limit_t)(eqp.imligr);
  const int ircflp = eqp.ircflu;
  const int ircflb = (ircflp > 0) ? eqp.b_diff_flux_rc : 0;
  const int iwarnp = eqp.verbosity;
  const int icoupl = eqp.icoupl;
  const double epsrgp = eqp.epsrgr;
  const double climgp = eqp.climgr;
  const double relaxp = eqp.relaxv;
  const double thetap = eqp.theta;

  const cs_mesh_t  *m = cs_glob_mesh;
  const cs_halo_t  *halo = m->halo;
  cs_mesh_quantities_t  *fvq = cs_glob_mesh_quantities;

  const cs_lnum_t n_cells = m->n_cells;
  const cs_lnum_t n_cells_ext = m->n_cells_with_ghosts;
  const int n_i_groups = m->i_face_numbering->n_groups;
  const int n_i_threads = m->i_face_numbering->n_threads;
  const int n_b_threads = m->b_face_numbering->n_threads;
  const cs_lnum_t *restrict i_group_index = m->i_face_numbering->group_index;
  const cs_lnum_t *restrict b_group_index = m->b_face_numbering->group_index;

  const cs_lnum_2_t *restrict i_face_cells
    = (const cs_lnum_2_t *)m->i_face_cells;
  const cs_lnum_t *restrict b_face_cells
    = (const cs_lnum_t *)m->b_face_cells;
  const cs_real_3_t *restrict cell_cen
    = (const cs_real_3_t *)fvq->cell_cen;
  const cs_real_3_t *restrict i_face_normal
    = (const cs_real_3_t *)fvq->i_face_normal;
  const cs_real_3_t *restrict b_face_normal
    = (const cs_real_3_t *)fvq->b_face_normal;
  const cs_real_3_t *restrict i_face_cog
    = (const cs_real_3_t *)fvq->i_face_cog;
  const cs_real_3_t *restrict b_face_cog
    = (const cs_real_3_t *)fvq->b_face_cog;

  /* Local variables */

  cs_real_t *df_limiter = nullptr;

  char var_name[64];

  int w_stride = 1;

  cs_real_6_t *viscce;
  cs_real_6_t *w2;
  cs_real_3_t *grad;

  cs_field_t *f = nullptr;

  cs_real_t *gweight = nullptr;

  /* Internal coupling variables */
  cs_real_t *pvar_local = nullptr;
  cs_real_3_t *grad_local = nullptr;
  cs_real_t *df_limiter_local = nullptr;
  cs_real_6_t *viscce_local = nullptr;
  cs_real_t *weighb_local = nullptr;
  const cs_lnum_t *faces_local = nullptr;
  cs_lnum_t n_local = 0;
  int coupling_id = -1;
  cs_internal_coupling_t *cpl = nullptr;

  /* 1. Initialization */

  viscce = nullptr;
  w2 = nullptr;

  /* Allocate work arrays */
  BFT_MALLOC(grad, n_cells_ext, cs_real_3_t);

  /* Choose gradient type */
  cs_halo_type_t halo_type = CS_HALO_STANDARD;
  cs_gradient_type_t gradient_type = CS_GRADIENT_GREEN_ITER;

  cs_gradient_type_by_imrgra(imrgra,
                             &gradient_type,
                             &halo_type);

  /* Handle cases where only the previous values (already synchronized)
     or current values are provided */

  if (pvar != nullptr)
    cs_sync_scalar_halo(m, halo_type, pvar);
  if (pvara == nullptr)
    pvara = (const cs_real_t *)pvar;

  const cs_real_t  *restrict _pvar = (pvar != nullptr) ? pvar : pvara;

  /* Logging */

  if (f_id != -1) {
    f = cs_field_by_id(f_id);

    int df_limiter_id =
      cs_field_get_key_int(f, cs_field_key_id("diffusion_limiter_id"));
    if (df_limiter_id > -1)
      df_limiter = cs_field_by_id(df_limiter_id)->val;

    snprintf(var_name, 63, "%s", f->name);
  }
  else
    strncpy(var_name, "[anisotropic diffusion, scalar]", 63);
  var_name[63] = '\0';

  /* Porosity fields */
  cs_field_t *fporo = cs_field_by_name_try("porosity");
  cs_field_t *ftporo = cs_field_by_name_try("tensorial_porosity");

  cs_real_t *porosi = nullptr;
  cs_real_6_t *porosf = nullptr;

  if (cs_glob_porous_model == 1 || cs_glob_porous_model == 2) {
    porosi = fporo->val;
    if (ftporo != nullptr) {
      porosf = (cs_real_6_t *)ftporo->val;
    }
  }

  /* Without porosity */
  if (porosi == nullptr) {
    viscce = viscel;

    /* With porosity */
  }
  else if (porosi != nullptr && porosf == nullptr) {
    BFT_MALLOC(w2, n_cells_ext, cs_real_6_t);
    for (cs_lnum_t cell_id = 0; cell_id < n_cells; cell_id++) {
      for (int isou = 0; isou < 6; isou++) {
        w2[cell_id][isou] = porosi[cell_id]*viscel[cell_id][isou];
      }
    }
    viscce = w2;

    /* With tensorial porosity */
  }
  else if (porosi != nullptr && porosf != nullptr) {
    BFT_MALLOC(w2, n_cells_ext, cs_real_6_t);
    for (cs_lnum_t cell_id = 0; cell_id < n_cells; cell_id++) {
      cs_math_sym_33_product(porosf[cell_id],
                             viscel[cell_id],
                             w2[cell_id]);
    }
    viscce = w2;
  }

  /* ---> Periodicity and parallelism treatment of symmetric tensors */
  if (halo != nullptr) {
    cs_halo_sync_var_strided(halo, halo_type, (cs_real_t *)viscce, 6);
    if (m->n_init_perio > 0)
      cs_halo_perio_sync_var_sym_tens(halo, halo_type, (cs_real_t *)viscce);
  }

  if (icoupl > 0) {
    assert(f_id != -1);
    const int coupling_key_id = cs_field_key_id("coupling_entity");
    coupling_id = cs_field_get_key_int(f, coupling_key_id);
    cpl = cs_internal_coupling_by_id(coupling_id);
    cs_internal_coupling_coupled_faces(cpl,
                                       &n_local,
                                       &faces_local,
                                       nullptr,
                                       nullptr);
  }

  /* 2. Compute the diffusive part with reconstruction technics */

  /* ======================================================================
     Compute the gradient of the current variable if needed
     ======================================================================*/

  if (ircflp == 1) {

    if (f_id != -1) {
      /* Get the calculation option from the field */
      if (f->type & CS_FIELD_VARIABLE && eqp.iwgrec == 1) {
        if (eqp.idifft > 0) {
          int key_id = cs_field_key_id("gradient_weighting_id");
          int diff_id = cs_field_get_key_int(f, key_id);
          if (diff_id > -1) {
            cs_field_t *weight_f = cs_field_by_id(diff_id);
            gweight = weight_f->val;
            w_stride = weight_f->dim;
            cs_field_synchronize(weight_f, halo_type);
          }
        }
      }
    }

    cs_gradient_scalar_synced_input(var_name,
                                    gradient_type,
                                    halo_type,
                                    inc,
                                    nswrgp,
                                    0, /* hyd_p_flag */
                                    w_stride,
                                    iwarnp,
                                    imligp,
                                    epsrgp,
                                    climgp,
                                    nullptr, /* f_ext exterior force */
                                    bc_coeffs,
                                    _pvar,
                                    gweight, /* Weighted gradient */
                                    cpl, /* internal coupling */
                                    grad);

  }
  else {
#   pragma omp parallel for
    for (cs_lnum_t cell_id = 0; cell_id < n_cells_ext; cell_id++) {
      grad[cell_id][0] = 0.;
      grad[cell_id][1] = 0.;
      grad[cell_id][2] = 0.;
    }
  }

  /* ======================================================================
     ---> Contribution from interior faces
     ======================================================================*/

  if (n_cells_ext > n_cells) {
#   pragma omp parallel for if(n_cells_ext - n_cells > CS_THR_MIN)
    for (cs_lnum_t cell_id = n_cells; cell_id < n_cells_ext; cell_id++) {
      rhs[cell_id] = 0.;
    }
  }

  /* Steady */
  if (idtvar < 0) {

    for (int g_id = 0; g_id < n_i_groups; g_id++) {
#     pragma omp parallel for
      for (int t_id = 0; t_id < n_i_threads; t_id++) {
        for (cs_lnum_t face_id = i_group_index[(t_id*n_i_groups + g_id)*2];
             face_id < i_group_index[(t_id*n_i_groups + g_id)*2 + 1];
             face_id++) {

          cs_lnum_t ii = i_face_cells[face_id][0];
          cs_lnum_t jj = i_face_cells[face_id][1];

          cs_real_t pi = _pvar[ii];
          cs_real_t pj = _pvar[jj];
          cs_real_t pia = pvara[ii];
          cs_real_t pja = pvara[jj];

          cs_real_t bldfrp = (cs_real_t) ircflp;
          /* Local limitation of the reconstruction */
          if (df_limiter != nullptr && ircflp > 0)
            bldfrp = cs_math_fmax(cs_math_fmin(df_limiter[ii], df_limiter[jj]),
                                  0.);

          /* Recompute II" and JJ"
             ----------------------*/

          cs_real_t visci[3][3], viscj[3][3];

          visci[0][0] = viscce[ii][0];
          visci[1][1] = viscce[ii][1];
          visci[2][2] = viscce[ii][2];
          visci[1][0] = viscce[ii][3];
          visci[0][1] = viscce[ii][3];
          visci[2][1] = viscce[ii][4];
          visci[1][2] = viscce[ii][4];
          visci[2][0] = viscce[ii][5];
          visci[0][2] = viscce[ii][5];

          /* IF.Ki.S / ||Ki.S||^2 */
          cs_real_t fikdvi = weighf[face_id][0];

          cs_real_t diippf[3], djjppf[3];

          /* II" = IF + FI" */
          for (int i = 0; i < 3; i++) {
            diippf[i] = i_face_cog[face_id][i]-cell_cen[ii][i]
                        - fikdvi*(  visci[0][i]*i_face_normal[face_id][0]
                                  + visci[1][i]*i_face_normal[face_id][1]
                                  + visci[2][i]*i_face_normal[face_id][2]);
          }

          viscj[0][0] = viscce[jj][0];
          viscj[1][1] = viscce[jj][1];
          viscj[2][2] = viscce[jj][2];
          viscj[1][0] = viscce[jj][3];
          viscj[0][1] = viscce[jj][3];
          viscj[2][1] = viscce[jj][4];
          viscj[1][2] = viscce[jj][4];
          viscj[2][0] = viscce[jj][5];
          viscj[0][2] = viscce[jj][5];

          /* FJ.Kj.S / ||Kj.S||^2 */
          cs_real_t fjkdvi = weighf[face_id][1];

          /* JJ" = JF + FJ" */
          for (int i = 0; i < 3; i++) {
            djjppf[i] =   i_face_cog[face_id][i]-cell_cen[jj][i]
                        + fjkdvi*(  viscj[0][i]*i_face_normal[face_id][0]
                                  + viscj[1][i]*i_face_normal[face_id][1]
                                  + viscj[2][i]*i_face_normal[face_id][2]);
          }

          /* p in I" and J" */
          cs_real_t pipp = pi + bldfrp*(  grad[ii][0]*diippf[0]
                                        + grad[ii][1]*diippf[1]
                                        + grad[ii][2]*diippf[2]);
          cs_real_t pjpp = pj + bldfrp*(  grad[jj][0]*djjppf[0]
                                        + grad[jj][1]*djjppf[1]
                                        + grad[jj][2]*djjppf[2]);

          cs_real_t pir = pi/relaxp - (1.-relaxp)/relaxp * pia;
          cs_real_t pjr = pj/relaxp - (1.-relaxp)/relaxp * pja;

          /* pr in I" and J" */
          cs_real_t pippr = pir + bldfrp*(  grad[ii][0]*diippf[0]
                                          + grad[ii][1]*diippf[1]
                                          + grad[ii][2]*diippf[2]);
          cs_real_t pjppr = pjr + bldfrp*(  grad[jj][0]*djjppf[0]
                                          + grad[jj][1]*djjppf[1]
                                          + grad[jj][2]*djjppf[2]);


          cs_real_t fluxi = i_visc[face_id]*(pippr - pjpp);
          cs_real_t fluxj = i_visc[face_id]*(pipp - pjppr);

          rhs[ii] -= fluxi;
          rhs[jj] += fluxj;

        }
      }
    }

    /* Unsteady */
  }
  else {

    for (int g_id = 0; g_id < n_i_groups; g_id++) {
#     pragma omp parallel for
      for (int t_id = 0; t_id < n_i_threads; t_id++) {
        for (cs_lnum_t face_id = i_group_index[(t_id*n_i_groups + g_id)*2];
             face_id < i_group_index[(t_id*n_i_groups + g_id)*2 + 1];
             face_id++) {

          cs_lnum_t ii = i_face_cells[face_id][0];
          cs_lnum_t jj = i_face_cells[face_id][1];

          cs_real_t pi = _pvar[ii];
          cs_real_t pj = _pvar[jj];

          cs_real_t bldfrp = (cs_real_t) ircflp;
          /* Local limitation of the reconstruction */
          if (df_limiter != nullptr && ircflp > 0)
            bldfrp = cs_math_fmax(df_limiter[jj], 0.);

          /* Recompute II" and JJ"
             ----------------------*/

          cs_real_t visci[3][3], viscj[3][3];

          visci[0][0] = viscce[ii][0];
          visci[1][1] = viscce[ii][1];
          visci[2][2] = viscce[ii][2];
          visci[1][0] = viscce[ii][3];
          visci[0][1] = viscce[ii][3];
          visci[2][1] = viscce[ii][4];
          visci[1][2] = viscce[ii][4];
          visci[2][0] = viscce[ii][5];
          visci[0][2] = viscce[ii][5];

          /* IF.Ki.S / ||Ki.S||^2 */
          cs_real_t fikdvi = weighf[face_id][0];

          cs_real_t diippf[3], djjppf[3];

          /* II" = IF + FI" */
          for (int i = 0; i < 3; i++) {
            diippf[i] =   i_face_cog[face_id][i]-cell_cen[ii][i]
                        - fikdvi*(  visci[0][i]*i_face_normal[face_id][0]
                                  + visci[1][i]*i_face_normal[face_id][1]
                                  + visci[2][i]*i_face_normal[face_id][2]);
          }

          viscj[0][0] = viscce[jj][0];
          viscj[1][1] = viscce[jj][1];
          viscj[2][2] = viscce[jj][2];
          viscj[1][0] = viscce[jj][3];
          viscj[0][1] = viscce[jj][3];
          viscj[2][1] = viscce[jj][4];
          viscj[1][2] = viscce[jj][4];
          viscj[2][0] = viscce[jj][5];
          viscj[0][2] = viscce[jj][5];

          /* FJ.Kj.S / ||Kj.S||^2 */
          cs_real_t fjkdvi = weighf[face_id][1];

          /* JJ" = JF + FJ" */
          for (int i = 0; i < 3; i++) {
            djjppf[i] = i_face_cog[face_id][i]-cell_cen[jj][i]
                      + fjkdvi*( viscj[0][i]*i_face_normal[face_id][0]
                               + viscj[1][i]*i_face_normal[face_id][1]
                               + viscj[2][i]*i_face_normal[face_id][2] );
          }

          /* p in I" and J" */
          cs_real_t pipp = pi + bldfrp*(  grad[ii][0]*diippf[0]
                                        + grad[ii][1]*diippf[1]
                                        + grad[ii][2]*diippf[2]);
          cs_real_t pjpp = pj + bldfrp*(  grad[jj][0]*djjppf[0]
                                        + grad[jj][1]*djjppf[1]
                                        + grad[jj][2]*djjppf[2]);

          cs_real_t flux = i_visc[face_id]*(pipp -pjpp);

          rhs[ii] -= thetap*flux;
          rhs[jj] += thetap*flux;

        }
      }
    }
  }

  /* ======================================================================
     ---> Contribution from boundary faces
     ======================================================================*/

  /* Steady */
  if (idtvar < 0) {

#   pragma omp parallel for if(m->n_b_faces > CS_THR_MIN)
    for (int t_id = 0; t_id < n_b_threads; t_id++) {
      for (cs_lnum_t face_id = b_group_index[t_id*2];
           face_id < b_group_index[t_id*2 + 1];
           face_id++) {

        cs_lnum_t ii = b_face_cells[face_id];

        cs_real_t pi = _pvar[ii];
        cs_real_t pia = pvara[ii];

        cs_real_t pir = pi/relaxp - (1.-relaxp)/relaxp*pia;

        cs_real_t bldfrp = (cs_real_t) ircflb;
        /* Local limitation of the reconstruction */
        if (df_limiter != nullptr && ircflb > 0)
          bldfrp = cs_math_fmax(df_limiter[ii], 0.);

        /* Recompute II"
           --------------*/

        cs_real_t visci[3][3];

        visci[0][0] = viscce[ii][0];
        visci[1][1] = viscce[ii][1];
        visci[2][2] = viscce[ii][2];
        visci[1][0] = viscce[ii][3];
        visci[0][1] = viscce[ii][3];
        visci[2][1] = viscce[ii][4];
        visci[1][2] = viscce[ii][4];
        visci[2][0] = viscce[ii][5];
        visci[0][2] = viscce[ii][5];

        /* IF.Ki.S / ||Ki.S||^2 */
        cs_real_t fikdvi = weighb[face_id];

        cs_real_t diippf[3];

        /* II" = IF + FI" */
        for (int i = 0; i < 3; i++) {
          diippf[i] = b_face_cog[face_id][i] - cell_cen[ii][i]
                      - fikdvi*(  visci[0][i]*b_face_normal[face_id][0]
                                + visci[1][i]*b_face_normal[face_id][1]
                                + visci[2][i]*b_face_normal[face_id][2]);
        }

        cs_real_t pippr = pir + bldfrp*(  grad[ii][0]*diippf[0]
                                        + grad[ii][1]*diippf[1]
                                        + grad[ii][2]*diippf[2]);

        cs_real_t pfacd = inc*cofafp[face_id] + cofbfp[face_id]*pippr;

        cs_real_t flux = b_visc[face_id]*pfacd;
        rhs[ii] -= flux;

      }
    }

    /* Unsteady */
  }
  else {

#   pragma omp parallel for if(m->n_b_faces > CS_THR_MIN)
    for (int t_id = 0; t_id < n_b_threads; t_id++) {
      for (cs_lnum_t face_id = b_group_index[t_id*2];
           face_id < b_group_index[t_id*2 + 1];
           face_id++) {

        cs_lnum_t ii = b_face_cells[face_id];

        cs_real_t pi = _pvar[ii];

        cs_real_t bldfrp = (cs_real_t) ircflb;
        /* Local limitation of the reconstruction */
        if (df_limiter != nullptr && ircflb > 0)
          bldfrp = cs_math_fmax(df_limiter[ii], 0.);

        /* Recompute II"
           --------------*/

        cs_real_t visci[3][3];

        visci[0][0] = viscce[ii][0];
        visci[1][1] = viscce[ii][1];
        visci[2][2] = viscce[ii][2];
        visci[1][0] = viscce[ii][3];
        visci[0][1] = viscce[ii][3];
        visci[2][1] = viscce[ii][4];
        visci[1][2] = viscce[ii][4];
        visci[2][0] = viscce[ii][5];
        visci[0][2] = viscce[ii][5];

        /* IF.Ki.S / ||Ki.S||^2 */
        cs_real_t fikdvi = weighb[face_id];

        cs_real_t diippf[3];

        /* II" = IF + FI" */
        for (int i = 0; i < 3; i++) {
          diippf[i] = b_face_cog[face_id][i] - cell_cen[ii][i]
                      - fikdvi*(  visci[0][i]*b_face_normal[face_id][0]
                                + visci[1][i]*b_face_normal[face_id][1]
                                + visci[2][i]*b_face_normal[face_id][2]);
        }

        cs_real_t pipp = pi + bldfrp*(  grad[ii][0]*diippf[0]
                                      + grad[ii][1]*diippf[1]
                                      + grad[ii][2]*diippf[2]);

        cs_real_t pfacd = inc*cofafp[face_id] + cofbfp[face_id]*pipp;

        cs_real_t flux = b_visc[face_id]*pfacd;
        rhs[ii] -= thetap*flux;

      }
    }

    /* The scalar is internal_coupled and an implicit contribution
     * is required */
    if (icoupl > 0) {

      /* Exchange pvar */
      BFT_MALLOC(pvar_local, n_local, cs_real_t);
      cs_internal_coupling_exchange_by_cell_id(cpl,
                                               1, /* Dimension */
                                               _pvar,
                                               pvar_local);

      /* Exchange grad */
      BFT_MALLOC(grad_local, n_local, cs_real_3_t);
      cs_internal_coupling_exchange_by_cell_id(cpl,
                                               3, /* Dimension */
                                               (const cs_real_t*)grad,
                                               (cs_real_t *)grad_local);

      /* Exchange viscce */
      BFT_MALLOC(viscce_local, n_local, cs_real_6_t);
      cs_internal_coupling_exchange_by_cell_id(cpl,
                                               6, /* Dimension */
                                               (const cs_real_t*)viscce,
                                               (cs_real_t *)viscce_local);

      /* Exchange weighb */
      BFT_MALLOC(weighb_local, n_local, cs_real_t);
      cs_internal_coupling_exchange_by_face_id(cpl,
                                               1, /* Dimension */
                                               (const cs_real_t*)weighb,
                                               (cs_real_t *)weighb_local);

      /* Exchange diffusion limiter */
      if (df_limiter != nullptr) {
        BFT_MALLOC(df_limiter_local, n_local, cs_real_t);
        cs_internal_coupling_exchange_var(cpl,
                                          1, /* Dimension */
                                          df_limiter,
                                          df_limiter_local);
      }

      /* Flux contribution */
      for (cs_lnum_t jj = 0; jj < n_local; jj++) {
        cs_lnum_t face_id = faces_local[jj];
        cs_lnum_t ii = b_face_cells[face_id];

        cs_real_t pi = _pvar[ii];
        cs_real_t pj = pvar_local[jj];

        cs_real_t bldfrp = (cs_real_t) ircflb;
        /* Local limitation of the reconstruction */
        if (df_limiter != nullptr && ircflb > 0)
          bldfrp = cs_math_fmax(cs_math_fmin(df_limiter_local[ii],
                                             df_limiter[jj]),
                                0.);

        /* Recompute II" and JJ" */
        cs_real_t visci[3][3], viscj[3][3];
        cs_real_t diippf[3], djjppf[3];

        visci[0][0] = viscce[ii][0];
        visci[1][1] = viscce[ii][1];
        visci[2][2] = viscce[ii][2];
        visci[1][0] = viscce[ii][3];
        visci[0][1] = viscce[ii][3];
        visci[2][1] = viscce[ii][4];
        visci[1][2] = viscce[ii][4];
        visci[2][0] = viscce[ii][5];
        visci[0][2] = viscce[ii][5];

        /* IF.Ki.S / ||Ki.S||^2 */
        cs_real_t fikdvi = weighb[face_id];

        /* II" = IF + FI" */
        for (int i = 0; i < 3; i++) {
          diippf[i] = b_face_cog[face_id][i]-cell_cen[ii][i]
                    - fikdvi*( visci[0][i]*b_face_normal[face_id][0]
                             + visci[1][i]*b_face_normal[face_id][1]
                             + visci[2][i]*b_face_normal[face_id][2] );
        }

        viscj[0][0] = viscce_local[jj][0];
        viscj[1][1] = viscce_local[jj][1];
        viscj[2][2] = viscce_local[jj][2];
        viscj[1][0] = viscce_local[jj][3];
        viscj[0][1] = viscce_local[jj][3];
        viscj[2][1] = viscce_local[jj][4];
        viscj[1][2] = viscce_local[jj][4];
        viscj[2][0] = viscce_local[jj][5];
        viscj[0][2] = viscce_local[jj][5];

        /* FJ.Kj.S / ||Kj.S||^2
         * weighb_local defined with vector JF and surface -S */
        cs_real_t fjkdvi = weighb_local[jj];

        /* JJ" = JF + FJ"
         *   */
        for (int i = 0; i < 3; i++) {
          djjppf[i] =    b_face_cog[face_id][i]
                      - cell_cen[ii][i]-cpl->ci_cj_vect[jj][i]
                      + fjkdvi*(  viscj[0][i]*b_face_normal[face_id][0]
                                + viscj[1][i]*b_face_normal[face_id][1]
                                + viscj[2][i]*b_face_normal[face_id][2]);
        }

        /* p in I" and J" */
        cs_real_t pipp = pi + bldfrp*(  grad[ii][0]*diippf[0]
                                      + grad[ii][1]*diippf[1]
                                      + grad[ii][2]*diippf[2]);
        cs_real_t pjpp = pj + bldfrp*(  grad_local[jj][0]*djjppf[0]
                                      + grad_local[jj][1]*djjppf[1]
                                      + grad_local[jj][2]*djjppf[2]);

        /* Reproduce multiplication by i_visc[face_id] */
        cs_real_t flux = (pipp - pjpp) / (weighb[face_id] + weighb_local[jj]);

        rhs[ii] -= thetap*flux;

      }

      /* Remote data no longer needed */
      BFT_FREE(pvar_local);
      if (df_limiter != nullptr)
        BFT_FREE(df_limiter_local);
      BFT_FREE(grad_local);
      BFT_FREE(viscce_local);
      BFT_FREE(weighb_local);
    }

  }

  /* Free memory */
  BFT_FREE(grad);
  BFT_FREE(w2);
}

/*-----------------------------------------------------------------------------*/
/*!
 * \brief Add explicit part of the terms of diffusion by a left-multiplying
 * symmetric tensorial diffusivity for a transport equation of a vector field
 * \f$ \vect{\varia} \f$.
 *
 * More precisely, the right hand side \f$ \vect{Rhs} \f$ is updated as
 * follows:
 * \f[
 * \vect{Rhs} = \vect{Rhs} - \sum_{\fij \in \Facei{\celli}}      \left(
 *      - \gradt_\fij \vect{\varia} \tens{\mu}_\fij  \cdot \vect{S}_\ij  \right)
 * \f]
 *
 * Remark:
 * if ivisep = 1, then we also take \f$ \mu \transpose{\gradt\vect{\varia}}
 * + \lambda \trace{\gradt\vect{\varia}} \f$, where \f$ \lambda \f$ is
 * the secondary viscosity, i.e. usually \f$ -\frac{2}{3} \mu \f$.
 *
 * Warning:
 * - \f$ \vect{Rhs} \f$ has already been initialized before calling the present
 *   function
 * - mind the sign minus
 *
 * \param[in]     idtvar        indicator of the temporal scheme
 * \param[in]     f_id          index of the current variable
 * \param[in]     eqp           equation parameters
 * \param[in]     inc           indicator
 *                               - 0 when solving an increment
 *                               - 1 otherwise
 * \param[in]     ivisep        indicator to take \f$ \divv
 *                               \left(\mu \gradt \transpose{\vect{a}} \right)
 *                               -2/3 \grad\left( \mu \dive \vect{a} \right)\f$
 *                               - 1 take into account,
 * \param[in]     pvar          solved variable (current time step)
 * \param[in]     pvara         solved variable (previous time step)
 * \param[in]     bc_coeffs_v   boundary condition structure for the variable
 * \param[in]     i_visc        \f$ \tens{\mu}_\fij \dfrac{S_\fij}{\ipf\jpf} \f$
 *                               at interior faces for the r.h.s.
 * \param[in]     b_visc        \f$ \dfrac{S_\fib}{\ipf \centf} \f$
 *                               at border faces for the r.h.s.
 * \param[in]     i_secvis      secondary viscosity at interior faces
 * \param[in,out] rhs           right hand side \f$ \vect{Rhs} \f$
 */
/*----------------------------------------------------------------------------*/

void
cs_anisotropic_left_diffusion_vector(int                         idtvar,
                                     int                         f_id,
                                     const cs_equation_param_t   eqp,
                                     int                         inc,
                                     int                         ivisep,
                                     cs_real_3_t       *restrict pvar,
                                     const cs_real_3_t *restrict pvara,
                                     const cs_field_bc_coeffs_t *bc_coeffs_v,
                                     const cs_real_33_t          i_visc[],
                                     const cs_real_t             b_visc[],
                                     const cs_real_t             i_secvis[],
                                     cs_real_3_t       *restrict rhs)
{
  cs_real_3_t  *cofafv = (cs_real_3_t  *)bc_coeffs_v->af;
  cs_real_33_t *cofbfv = (cs_real_33_t *)bc_coeffs_v->bf;

  const int nswrgp = eqp.nswrgr;
  const int idiffp = eqp.idiff;
  const int imrgra = eqp.imrgra;
  const cs_gradient_limit_t imligp = (cs_gradient_limit_t)(eqp.imligr);
  const int ircflp = eqp.ircflu;
  const int ircflb = (ircflp > 0) ? eqp.b_diff_flux_rc : 0;
  const int iwarnp = eqp.verbosity;
  const int icoupl = eqp.icoupl;
  const double epsrgp = eqp.epsrgr;
  const double climgp = eqp.climgr;
  const double relaxp = eqp.relaxv;
  const double thetap = eqp.theta;

  const cs_mesh_t  *m = cs_glob_mesh;
  const cs_halo_t  *halo = m->halo;
  cs_mesh_quantities_t  *fvq = cs_glob_mesh_quantities;

  const cs_lnum_t n_cells = m->n_cells;
  const cs_lnum_t n_cells_ext = m->n_cells_with_ghosts;
  const int n_i_groups = m->i_face_numbering->n_groups;
  const int n_i_threads = m->i_face_numbering->n_threads;
  const int n_b_threads = m->b_face_numbering->n_threads;
  const cs_lnum_t *restrict i_group_index = m->i_face_numbering->group_index;
  const cs_lnum_t *restrict b_group_index = m->b_face_numbering->group_index;

  const cs_lnum_2_t *restrict i_face_cells
    = (const cs_lnum_2_t *)m->i_face_cells;
  const cs_lnum_t *restrict b_face_cells
    = (const cs_lnum_t *)m->b_face_cells;
  const cs_real_t *restrict weight = fvq->weight;
  const cs_real_3_t *restrict i_f_face_normal
    = (const cs_real_3_t *)fvq->i_f_face_normal;
  const cs_nreal_3_t *restrict i_face_u_normal = fvq->i_face_u_normal;
  const cs_real_t *restrict i_dist = fvq->i_dist;
  const cs_rreal_3_t *restrict diipf = fvq->diipf;
  const cs_rreal_3_t *restrict djjpf = fvq->djjpf;
  const cs_rreal_3_t *restrict diipb = fvq->diipb;

  const int *bc_type = cs_glob_bc_type;

  /* Internal coupling variables */
  const cs_lnum_t *faces_local = nullptr, *faces_distant = nullptr;
  cs_lnum_t n_local = 0, n_distant = 0;
  int coupling_id = -1;
  cs_internal_coupling_t *cpl = nullptr;

  /* Local variables */

  cs_real_t *df_limiter = nullptr;

  char var_name[64];

  cs_real_33_t *gradv;
  cs_real_t *bndcel;

  cs_field_t *f = nullptr;

  /* 1. Initialization */

  /* Allocate work arrays */
  BFT_MALLOC(gradv, n_cells_ext, cs_real_33_t);

  /* Choose gradient type */

  cs_halo_type_t halo_type = CS_HALO_STANDARD;
  cs_gradient_type_t gradient_type = CS_GRADIENT_GREEN_ITER;

  cs_gradient_type_by_imrgra(imrgra,
                             &gradient_type,
                             &halo_type);

  /* Handle cases where only the previous values (already synchronized)
     or current values are provided */

  if (pvar != nullptr && halo != nullptr) {
    cs_halo_sync_var_strided(halo, halo_type, (cs_real_t *)pvar, 3);
    if (cs_glob_mesh->n_init_perio > 0)
      cs_halo_perio_sync_var_vect(halo, halo_type, (cs_real_t *)pvar, 3);
  }
  if (pvara == nullptr)
    pvara = (const cs_real_3_t *)pvar;

  const cs_real_3_t  *restrict _pvar
    = (pvar != nullptr) ? (const cs_real_3_t  *)pvar : pvara;

  /* logging info */

  if (f_id != -1) {
    f = cs_field_by_id(f_id);

    int df_limiter_id =
      cs_field_get_key_int(f, cs_field_key_id("diffusion_limiter_id"));
    if (df_limiter_id > -1)
      df_limiter = cs_field_by_id(df_limiter_id)->val;

    snprintf(var_name, 63, "%s", f->name);
  }
  else
    strncpy(var_name, "[anisotropic left diffusion, vector]", 63);
  var_name[63] = '\0';

  if (icoupl > 0) {
    assert(f_id != -1);
    const int coupling_key_id = cs_field_key_id("coupling_entity");
    coupling_id = cs_field_get_key_int(f, coupling_key_id);
    cpl = cs_internal_coupling_by_id(coupling_id);
    cs_internal_coupling_coupled_faces(cpl,
                                       &n_local,
                                       &faces_local,
                                       &n_distant,
                                       &faces_distant);
  }


  /* 2. Compute the diffusive part with reconstruction technics */

  /* Compute the gradient of the current variable if needed */

  if (ircflp == 1 || ivisep == 1) {

    cs_gradient_vector_synced_input(var_name,
                                    gradient_type,
                                    halo_type,
                                    inc,
                                    nswrgp,
                                    iwarnp,
                                    imligp,
                                    epsrgp,
                                    climgp,
                                    bc_coeffs_v,
                                    _pvar,
                                    nullptr, /* weighted gradient */
                                    cpl,
                                    gradv);

  }
  else {
#   pragma omp parallel for
    for (cs_lnum_t cell_id = 0; cell_id < n_cells_ext; cell_id++) {
      for (int isou = 0; isou < 3; isou++) {
        for (cs_lnum_t jsou = 0; jsou < 3; jsou++)
          gradv[cell_id][isou][jsou] = 0.;
      }
    }
  }

  /* ======================================================================
     ---> Contribution from interior faces
     ======================================================================*/

  if (n_cells_ext > n_cells) {
#   pragma omp parallel for if(n_cells_ext -n_cells > CS_THR_MIN)
    for (cs_lnum_t cell_id = n_cells; cell_id < n_cells_ext; cell_id++) {
      for (int isou = 0; isou < 3; isou++) {
        rhs[cell_id][isou] = 0.;
      }
    }
  }

  /* Steady */
  if (idtvar < 0) {

    for (int g_id = 0; g_id < n_i_groups; g_id++) {
#     pragma omp parallel for
      for (int t_id = 0; t_id < n_i_threads; t_id++) {
        for (cs_lnum_t face_id = i_group_index[(t_id*n_i_groups + g_id)*2];
             face_id < i_group_index[(t_id*n_i_groups + g_id)*2 + 1];
             face_id++) {

          cs_lnum_t ii = i_face_cells[face_id][0];
          cs_lnum_t jj = i_face_cells[face_id][1];

          cs_real_t pip[3], pjp[3], pipr[3], pjpr[3];

          cs_real_t bldfrp = (cs_real_t) ircflp;
          /* Local limitation of the reconstruction */
          if (df_limiter != nullptr && ircflp > 0)
            bldfrp = cs_math_fmax(cs_math_fmin(df_limiter[ii], df_limiter[jj]),
                                  0.);

          /*-----------------
            X-Y-Z components, p = u, v, w */
          for (int isou = 0; isou < 3; isou++) {

            cs_real_t dpvf[3];

            for (cs_lnum_t jsou = 0; jsou < 3; jsou++) {
              dpvf[jsou] = 0.5*(gradv[ii][isou][jsou] + gradv[jj][isou][jsou]);
            }

            cs_real_t pi  = _pvar[ii][isou];
            cs_real_t pj  = _pvar[jj][isou];

            cs_real_t pia = pvara[ii][isou];
            cs_real_t pja = pvara[jj][isou];

            /* reconstruction only if IRCFLP = 1 */
            pip[isou] = pi + bldfrp * (cs_math_3_dot_product(dpvf,
                                                             diipf[face_id]));
            pjp[isou] = pj + bldfrp * (cs_math_3_dot_product(dpvf,
                                                             djjpf[face_id]));

            pipr[isou] = pi /relaxp - (1.-relaxp)/relaxp * pia
                         + bldfrp * (cs_math_3_dot_product(dpvf,
                                                           diipf[face_id]));
            pjpr[isou] = pj /relaxp - (1.-relaxp)/relaxp * pja
                         + bldfrp * (cs_math_3_dot_product(dpvf,
                                                           djjpf[face_id]));

          }

          for (int isou = 0; isou < 3; isou++) {

            cs_real_t fluxi =   i_visc[face_id][0][isou]*(pipr[0] - pjp[0])
                              + i_visc[face_id][1][isou]*(pipr[1] - pjp[1])
                              + i_visc[face_id][2][isou]*(pipr[2] - pjp[2]);
            cs_real_t fluxj =   i_visc[face_id][0][isou]*(pip[0] - pjpr[0])
                              + i_visc[face_id][1][isou]*(pip[1] - pjpr[1])
                              + i_visc[face_id][2][isou]*(pip[2] - pjpr[2]);

            rhs[ii][isou] = rhs[ii][isou] - fluxi;
            rhs[jj][isou] = rhs[jj][isou] + fluxj;

          }

        }
      }
    }

    /* Unsteady */
  }
  else {

    for (int g_id = 0; g_id < n_i_groups; g_id++) {
#     pragma omp parallel for
      for (int t_id = 0; t_id < n_i_threads; t_id++) {
        for (cs_lnum_t face_id = i_group_index[(t_id*n_i_groups + g_id)*2];
             face_id < i_group_index[(t_id*n_i_groups + g_id)*2 + 1];
             face_id++) {

          cs_lnum_t ii = i_face_cells[face_id][0];
          cs_lnum_t jj = i_face_cells[face_id][1];

          cs_real_t pip[3], pjp[3];

          cs_real_t bldfrp = (cs_real_t) ircflp;
          /* Local limitation of the reconstruction */
          if (df_limiter != nullptr && ircflp > 0)
            bldfrp = cs_math_fmax(cs_math_fmin(df_limiter[ii], df_limiter[jj]),
                                  0.);

          /*-----------------
            X-Y-Z components, p = u, v, w */
          for (int isou = 0; isou < 3; isou++) {

            cs_real_t dpvf[3];

            for (cs_lnum_t jsou = 0; jsou < 3; jsou++) {
              dpvf[jsou] = 0.5*(gradv[ii][isou][jsou] + gradv[jj][isou][jsou]);
            }

            cs_real_t pi = _pvar[ii][isou];
            cs_real_t pj = _pvar[jj][isou];

            pip[isou] = pi + bldfrp * (cs_math_3_dot_product(dpvf,
                                                             diipf[face_id]));
            pjp[isou] = pj + bldfrp * (cs_math_3_dot_product(dpvf,
                                                             djjpf[face_id]));

          }

          for (int isou = 0; isou < 3; isou++) {

            cs_real_t flux =   i_visc[face_id][0][isou]*(pip[0] - pjp[0])
                             + i_visc[face_id][1][isou]*(pip[1] - pjp[1])
                             + i_visc[face_id][2][isou]*(pip[2] - pjp[2]);

            rhs[ii][isou] -= thetap*flux;
            rhs[jj][isou] += thetap*flux;

          }

        }
      }
    }

  }

  /* ======================================================================
     ---> Contribution from boundary faces
     ======================================================================*/

  /* Steady */
  if (idtvar < 0) {

#   pragma omp parallel for if(m->n_b_faces > CS_THR_MIN)
    for (int t_id = 0; t_id < n_b_threads; t_id++) {
      for (cs_lnum_t face_id = b_group_index[t_id*2];
           face_id < b_group_index[t_id*2 + 1];
           face_id++) {

        cs_lnum_t cell_id = b_face_cells[face_id];

        cs_real_t bldfrp = (cs_real_t) ircflb;
        /* Local limitation of the reconstruction */
        if (df_limiter != nullptr && ircflb > 0)
          bldfrp = cs_math_fmax(df_limiter[cell_id], 0.);

        const cs_rreal_t *diipbv = diipb[face_id];
        cs_real_t pipr[3];

        for (int k = 0; k < 3; k++) {
          cs_real_t pir  =   _pvar[cell_id][k]/relaxp
                           - (1.-relaxp)/relaxp*pvara[cell_id][k];

          pipr[k] = pir +bldfrp*(  gradv[cell_id][k][0]*diipbv[0]
                                 + gradv[cell_id][k][1]*diipbv[1]
                                 + gradv[cell_id][k][2]*diipbv[2]);

        }

        /* X-Y-Z components, p = u, v, w */
        for (int i = 0; i < 3; i++) {

          cs_real_t pfacd = inc*cofafv[face_id][i];

          /*coefu and cofuf and b_visc are matrices */
          for (int j = 0; j < 3; j++) {
            pfacd += cofbfv[face_id][i][j]*pipr[j];
          }

          rhs[cell_id][i] -= b_visc[face_id] * pfacd;

        } /* i */

      }
    }

    /* Unsteady */
  }
  else {

#   pragma omp parallel for if(m->n_b_faces > CS_THR_MIN)
    for (int t_id = 0; t_id < n_b_threads; t_id++) {
      for (cs_lnum_t face_id = b_group_index[t_id*2];
           face_id < b_group_index[t_id*2 + 1];
           face_id++) {

        cs_lnum_t cell_id = b_face_cells[face_id];

        cs_real_t bldfrp = (cs_real_t) ircflb;
        /* Local limitation of the reconstruction */
        if (df_limiter != nullptr && ircflb > 0)
          bldfrp = cs_math_fmax(df_limiter[cell_id], 0.);

        cs_rreal_t diipbv[3];

        for (int k = 0; k < 3; k++)
          diipbv[k] = diipb[face_id][k];

        /* X-Y-Z components, p = u, v, w */
        for (int i = 0; i < 3; i++) {

          cs_real_t pfacd = inc*cofafv[face_id][i];

          /*coefu and cofuf are matrices */
          for (int j = 0; j < 3; j++) {
            cs_real_t pir =   _pvar[cell_id][j]
                            + bldfrp*(  gradv[cell_id][j][0]*diipbv[0]
                                      + gradv[cell_id][j][1]*diipbv[1]
                                      + gradv[cell_id][j][2]*diipbv[2]);
            pfacd += cofbfv[face_id][j][i]*pir;
          }

          rhs[cell_id][i] -= thetap * b_visc[face_id] * pfacd;

        } /* i */

      }
    }

  } /* idtvar */

  /* 3. Computation of the transpose grad(vel) term and grad(-2/3 div(vel)) */

  if (ivisep == 1 && idiffp == 1) {

    /* We do not know what condition to put in the inlets and the outlets, so we
       assume that there is an equilibrium. Moreover, cells containing a coupled
       are removed. */

    /* Allocate a temporary array */
    BFT_MALLOC(bndcel, n_cells_ext, cs_real_t);

#   pragma omp parallel for
    for (cs_lnum_t cell_id = 0; cell_id < n_cells_ext; cell_id++) {
      bndcel[cell_id] = 1.;
    }

#   pragma omp parallel for if(m->n_b_faces > CS_THR_MIN)
    for (cs_lnum_t face_id = 0; face_id < m->n_b_faces; face_id++) {
      int ityp = bc_type[face_id];
      if (   ityp == CS_OUTLET
          || ityp == CS_INLET
          || ityp == CS_FREE_INLET
          || ityp == CS_CONVECTIVE_INLET
          || ityp == CS_COUPLED_FD) {
        bndcel[b_face_cells[face_id]] = 0.;
      }
    }

    if (halo != nullptr)
      cs_halo_sync_var(halo, halo_type, bndcel);

    /* ---> Interior faces */

    for (int g_id = 0; g_id < n_i_groups; g_id++) {
#     pragma omp parallel for
      for (int t_id = 0; t_id < n_i_threads; t_id++) {
        for (cs_lnum_t face_id = i_group_index[(t_id*n_i_groups + g_id)*2];
             face_id < i_group_index[(t_id*n_i_groups + g_id)*2 + 1];
             face_id++) {

          cs_lnum_t ii = i_face_cells[face_id][0];
          cs_lnum_t jj = i_face_cells[face_id][1];

          cs_real_t pnd = weight[face_id];
          cs_real_t secvis = i_secvis[face_id];

          cs_real_t grdtrv
            =        pnd*(gradv[ii][0][0]+gradv[ii][1][1]+gradv[ii][2][2])
              + (1.-pnd)*(gradv[jj][0][0]+gradv[jj][1][1]+gradv[jj][2][2]);

          cs_real_t ipjp[3];
          const cs_nreal_t *n = i_face_u_normal[face_id];

          /* I'J' */
          for (int i = 0; i < 3; i++)
            ipjp[i] = n[i] * i_dist[face_id];

          for (int i = 0; i < 3; i++) {

            cs_real_t flux = secvis*grdtrv*i_f_face_normal[face_id][i];

            /* We need to compute (K grad(u)^T) .I'J'
               which is equal to I'J' . (grad(u) . K^T)
               But: (I'J' . (grad(u) . K^T))_i = I'J'_k grad(u)_kj K_ij
            */

            for (int j = 0; j < 3; j++) {
              for (int k = 0; k < 3; k++) {
                flux += ipjp[k]
                            *(pnd*gradv[ii][k][j]+(1-pnd)*gradv[jj][k][j])
                            *i_visc[face_id][i][j];
              }
            }

            rhs[ii][i] += flux*bndcel[ii];
            rhs[jj][i] -= flux*bndcel[jj];

          }

        }
      }
    }

    /* ---> Boundary FACES
       the whole flux term of the stress tensor is already taken into account
       (so, no corresponding term in forbr)
       TODO in theory we should take the normal component into account (the
       tangential one is modeled by the wall law) */

    /*Free memory */
    BFT_FREE(bndcel);

  }

  /* Free memory */
  BFT_FREE(gradv);
}

/*-----------------------------------------------------------------------------*/
/*!
 * \brief Add explicit part of the terms of diffusion by a right-multiplying
 * symmetric tensorial diffusivity for a transport equation of a vector field
 * \f$ \vect{\varia} \f$.
 *
 * More precisely, the right hand side \f$ \vect{Rhs} \f$ is updated as
 * follows:
 * \f[
 * \vect{Rhs} = \vect{Rhs} - \sum_{\fij \in \Facei{\celli}}      \left(
 *      - \gradt_\fij \vect{\varia} \tens{\mu}_\fij  \cdot \vect{S}_\ij  \right)
 * \f]
 *
 * Warning:
 * - \f$ \vect{Rhs} \f$ has already been initialized before calling the present
 *   function
 * - mind the sign minus
 *
 * \param[in]     idtvar        indicator of the temporal scheme
 * \param[in]     f_id          index of the current variable
 * \param[in]     eqp           equation parameters
 * \param[in]     inc           indicator
 *                               - 0 when solving an increment
 *                               - 1 otherwise
 * \param[in]     pvar          solved variable (current time step)
 * \param[in]     pvara         solved variable (previous time step)
 * \param[in]     bc_coeffs_v   boundary condition structure for the variable
 * \param[in]     i_visc        \f$ \tens{\mu}_\fij \dfrac{S_\fij}{\ipf\jpf} \f$
 *                               at interior faces for the r.h.s.
 * \param[in]     b_visc        \f$ \dfrac{S_\fib}{\ipf \centf} \f$
 *                               at border faces for the r.h.s.
 * \param[in]     viscel        symmetric cell tensor \f$ \tens{\mu}_\celli \f$
 * \param[in]     weighf        internal face weight between cells i j in case
 *                               of tensor diffusion
 * \param[in]     weighb        boundary face weight for cells i in case
 *                               of tensor diffusion
 * \param[in,out] rhs           right hand side \f$ \vect{Rhs} \f$
 */
/*----------------------------------------------------------------------------*/

void
cs_anisotropic_right_diffusion_vector(int                          idtvar,
                                      int                          f_id,
                                      const cs_equation_param_t    eqp,
                                      int                          inc,
                                      cs_real_3_t        *restrict pvar,
                                      const cs_real_3_t  *restrict pvara,
                                      const cs_field_bc_coeffs_t  *bc_coeffs_v,
                                      const cs_real_t              i_visc[],
                                      const cs_real_t              b_visc[],
                                      cs_real_6_t        *restrict viscel,
                                      const cs_real_2_t            weighf[],
                                      const cs_real_t              weighb[],
                                      cs_real_3_t        *restrict rhs)
{
  cs_real_3_t  *cofafv = (cs_real_3_t  *)bc_coeffs_v->af;
  cs_real_33_t *cofbfv = (cs_real_33_t *)bc_coeffs_v->bf;

  const int nswrgp = eqp.nswrgr;
  const int imrgra = eqp.imrgra;
  const cs_gradient_limit_t imligp = (cs_gradient_limit_t)(eqp.imligr);
  const int ircflp = eqp.ircflu;
  const int ircflb = (ircflp > 0) ? eqp.b_diff_flux_rc : 0;
  const int iwarnp = eqp.verbosity;
  const int icoupl = eqp.icoupl;
  const double epsrgp = eqp.epsrgr;
  const double climgp = eqp.climgr;
  const double relaxp = eqp.relaxv;
  const double thetap = eqp.theta;

  const cs_mesh_t  *m = cs_glob_mesh;
  const cs_halo_t  *halo = m->halo;
  cs_mesh_quantities_t  *fvq = cs_glob_mesh_quantities;

  const cs_lnum_t n_cells = m->n_cells;
  const cs_lnum_t n_cells_ext = m->n_cells_with_ghosts;
  const int n_i_groups = m->i_face_numbering->n_groups;
  const int n_i_threads = m->i_face_numbering->n_threads;
  const int n_b_threads = m->b_face_numbering->n_threads;
  const cs_lnum_t *restrict i_group_index = m->i_face_numbering->group_index;
  const cs_lnum_t *restrict b_group_index = m->b_face_numbering->group_index;

  const cs_lnum_2_t *restrict i_face_cells
    = (const cs_lnum_2_t *)m->i_face_cells;
  const cs_lnum_t *restrict b_face_cells
    = (const cs_lnum_t *)m->b_face_cells;
  const cs_real_3_t *restrict cell_cen
    = (const cs_real_3_t *)fvq->cell_cen;
  const cs_real_3_t *restrict i_face_normal
    = (const cs_real_3_t *)fvq->i_face_normal;
  const cs_real_3_t *restrict b_face_normal
    = (const cs_real_3_t *)fvq->b_face_normal;
  const cs_real_3_t *restrict i_face_cog
    = (const cs_real_3_t *)fvq->i_face_cog;
  const cs_real_3_t *restrict b_face_cog
    = (const cs_real_3_t *)fvq->b_face_cog;

  /* Internal coupling variables */
  cs_real_3_t *pvar_local = nullptr;
  cs_real_33_t *grad_local = nullptr;
  cs_real_t *df_limiter_local = nullptr;
  cs_real_6_t *viscce_local = nullptr;
  cs_real_t *weighb_local = nullptr;
  const cs_lnum_t *faces_local = nullptr, *faces_distant = nullptr;
  cs_lnum_t n_local = 0, n_distant = 0;
  int coupling_id = -1;
  cs_internal_coupling_t *cpl = nullptr;

  /* Local variables */

  cs_real_t *df_limiter = nullptr;

  char var_name[64];

  cs_real_6_t *viscce;
  cs_real_33_t *grad;

  cs_field_t *f = nullptr;

  /* 1. Initialization */

  viscce = nullptr;

  /* Allocate work arrays */
  BFT_MALLOC(grad, n_cells_ext, cs_real_33_t);

  /* Choose gradient type */

  cs_halo_type_t halo_type = CS_HALO_STANDARD;
  cs_gradient_type_t gradient_type = CS_GRADIENT_GREEN_ITER;

  cs_gradient_type_by_imrgra(imrgra,
                             &gradient_type,
                             &halo_type);

  /* Handle cases where only the previous values (already synchronized)
     or current values are provided */

  if (pvar != nullptr && halo != nullptr) {
    cs_halo_sync_var_strided(halo, halo_type, (cs_real_t *)pvar, 3);
    if (cs_glob_mesh->n_init_perio > 0)
      cs_halo_perio_sync_var_vect(halo, halo_type, (cs_real_t *)pvar, 3);
  }
  if (pvara == nullptr)
    pvara = (const cs_real_3_t *)pvar;

  const cs_real_3_t  *restrict _pvar
    = (pvar != nullptr) ? (const cs_real_3_t  *)pvar : pvara;

  /* logging info */

  if (f_id != -1) {
    f = cs_field_by_id(f_id);

    int df_limiter_id =
      cs_field_get_key_int(f, cs_field_key_id("diffusion_limiter_id"));
    if (df_limiter_id > -1)
      df_limiter = cs_field_by_id(df_limiter_id)->val;

    snprintf(var_name, 63, "%s", f->name);
  }
  else
    strncpy(var_name, "[anisotropic right diffusion, vector]", 63);
  var_name[63] = '\0';

  viscce = viscel;

  if (icoupl > 0) {
    assert(f_id != -1);
    const int coupling_key_id = cs_field_key_id("coupling_entity");
    coupling_id = cs_field_get_key_int(f, coupling_key_id);
    cpl = cs_internal_coupling_by_id(coupling_id);
    cs_internal_coupling_coupled_faces(cpl,
                                       &n_local,
                                       &faces_local,
                                       &n_distant,
                                       &faces_distant);
  }

  /* 2. Compute the diffusive part with reconstruction technics */

  /* Compute the gradient of the current variable if needed */

  if (ircflp == 1) {

    cs_gradient_vector_synced_input(var_name,
                                    gradient_type,
                                    halo_type,
                                    inc,
                                    nswrgp,
                                    iwarnp,
                                    imligp,
                                    epsrgp,
                                    climgp,
                                    bc_coeffs_v,
                                    _pvar,
                                    nullptr, /* weighted gradient */
                                    cpl,
                                    grad);

  }
  else {
#   pragma omp parallel for
    for (cs_lnum_t cell_id = 0; cell_id < n_cells_ext; cell_id++) {
      for (cs_lnum_t isou = 0; isou < 3; isou++) {
        for (cs_lnum_t jsou = 0; jsou < 3; jsou++)
          grad[cell_id][isou][jsou] = 0.;
      }
    }
  }

  /* ======================================================================
     ---> Contribution from interior faces
     ======================================================================*/

  if (n_cells_ext > n_cells) {
#   pragma omp parallel for if(n_cells_ext -n_cells > CS_THR_MIN)
    for (cs_lnum_t cell_id = n_cells; cell_id < n_cells_ext; cell_id++) {
      for (cs_lnum_t isou = 0; isou < 3; isou++) {
        rhs[cell_id][isou] = 0.;
      }
    }
  }

  /* Steady */
  if (idtvar < 0) {

    for (int g_id = 0; g_id < n_i_groups; g_id++) {
#     pragma omp parallel for
      for (int t_id = 0; t_id < n_i_threads; t_id++) {
        for (cs_lnum_t face_id = i_group_index[(t_id*n_i_groups + g_id)*2];
             face_id < i_group_index[(t_id*n_i_groups + g_id)*2 + 1];
             face_id++) {

          cs_lnum_t ii = i_face_cells[face_id][0];
          cs_lnum_t jj = i_face_cells[face_id][1];

          cs_real_t visci[3][3], viscj[3][3];
          cs_real_t diippf[3], djjppf[3], pipp[3], pjpp[3];
          cs_real_t  pir[3], pjr[3], pippr[3], pjppr[3];
          cs_real_t  pi[3], pj[3], pia[3], pja[3];

          for (cs_lnum_t isou = 0; isou < 3; isou++) {
            pi[isou] = _pvar[ii][isou];
            pj[isou] = _pvar[jj][isou];
            pia[isou] = pvara[ii][isou];
            pja[isou] = pvara[jj][isou];
          }

          cs_real_t bldfrp = (cs_real_t) ircflp;
          /* Local limitation of the reconstruction */
          if (df_limiter != nullptr && ircflp > 0)
            bldfrp = cs_math_fmax(cs_math_fmin(df_limiter[ii], df_limiter[jj]),
                                  0.);

          /* Recompute II' and JJ' at this level */

          visci[0][0] = viscce[ii][0];
          visci[1][1] = viscce[ii][1];
          visci[2][2] = viscce[ii][2];
          visci[1][0] = viscce[ii][3];
          visci[0][1] = viscce[ii][3];
          visci[2][1] = viscce[ii][4];
          visci[1][2] = viscce[ii][4];
          visci[2][0] = viscce[ii][5];
          visci[0][2] = viscce[ii][5];

          /* IF.Ki.S / ||Ki.S||^2 */
          cs_real_t fikdvi = weighf[face_id][0];

          /* II" = IF + FI" */
          for (cs_lnum_t i = 0; i < 3; i++) {
            diippf[i] =   i_face_cog[face_id][i]-cell_cen[ii][i]
                        - fikdvi*(  visci[0][i]*i_face_normal[face_id][0]
                                  + visci[1][i]*i_face_normal[face_id][1]
                                  + visci[2][i]*i_face_normal[face_id][2]);
          }

          viscj[0][0] = viscce[jj][0];
          viscj[1][1] = viscce[jj][1];
          viscj[2][2] = viscce[jj][2];
          viscj[1][0] = viscce[jj][3];
          viscj[0][1] = viscce[jj][3];
          viscj[2][1] = viscce[jj][4];
          viscj[1][2] = viscce[jj][4];
          viscj[2][0] = viscce[jj][5];
          viscj[0][2] = viscce[jj][5];

          /* FJ.Kj.S / ||Kj.S||^2 */
          cs_real_t fjkdvi = weighf[face_id][1];

          /* JJ" = JF + FJ" */
          for (cs_lnum_t i = 0; i < 3; i++) {
            djjppf[i] = i_face_cog[face_id][i]-cell_cen[jj][i]
                      + fjkdvi*( viscj[0][i]*i_face_normal[face_id][0]
                               + viscj[1][i]*i_face_normal[face_id][1]
                               + viscj[2][i]*i_face_normal[face_id][2] );
          }

          for (cs_lnum_t isou = 0; isou < 3; isou++) {
            /* p in I" and J" */
            pipp[isou] = pi[isou] + bldfrp*( grad[ii][isou][0]*diippf[0]
                                           + grad[ii][isou][1]*diippf[1]
                                           + grad[ii][isou][2]*diippf[2]);
            pjpp[isou] = pj[isou] + bldfrp*( grad[jj][isou][0]*djjppf[0]
                                           + grad[jj][isou][1]*djjppf[1]
                                           + grad[jj][isou][2]*djjppf[2]);

            pir[isou] = pi[isou]/relaxp - (1.-relaxp)/relaxp * pia[isou];
            pjr[isou] = pj[isou]/relaxp - (1.-relaxp)/relaxp * pja[isou];


            /* pr in I" and J" */
            pippr[isou] = pir[isou] + bldfrp*( grad[ii][isou][0]*diippf[0]
                                             + grad[ii][isou][1]*diippf[1]
                                             + grad[ii][isou][2]*diippf[2]);
            pjppr[isou] = pjr[isou] + bldfrp*( grad[jj][isou][0]*djjppf[0]
                                             + grad[jj][isou][1]*djjppf[1]
                                             + grad[jj][isou][2]*djjppf[2]);

            cs_real_t fluxi = i_visc[face_id]*(pippr[isou] - pjpp[isou]);
            cs_real_t fluxj = i_visc[face_id]*(pipp[isou] - pjppr[isou]);

            rhs[ii][isou] -= fluxi;
            rhs[jj][isou] += fluxj;
          }
        }
      }
    }

    /* Unsteady */
  }
  else {

    for (int g_id = 0; g_id < n_i_groups; g_id++) {
#     pragma omp parallel for
      for (int t_id = 0; t_id < n_i_threads; t_id++) {
        for (cs_lnum_t face_id = i_group_index[(t_id*n_i_groups + g_id)*2];
             face_id < i_group_index[(t_id*n_i_groups + g_id)*2 + 1];
             face_id++) {

          cs_lnum_t ii = i_face_cells[face_id][0];
          cs_lnum_t jj = i_face_cells[face_id][1];

          cs_real_t visci[3][3], viscj[3][3];
          cs_real_t diippf[3], djjppf[3], pipp[3], pjpp[3];
          cs_real_t pi[3], pj[3];

          for (cs_lnum_t isou = 0; isou < 3; isou++) {
            pi[isou] = _pvar[ii][isou];
            pj[isou] = _pvar[jj][isou];
          }

          cs_real_t bldfrp = (cs_real_t) ircflp;
          /* Local limitation of the reconstruction */
          if (df_limiter != nullptr && ircflp > 0)
            bldfrp = cs_math_fmax(cs_math_fmin(df_limiter[ii], df_limiter[jj]),
                                  0.);

          /* Recompute II' and JJ' at this level */

          visci[0][0] = viscce[ii][0];
          visci[1][1] = viscce[ii][1];
          visci[2][2] = viscce[ii][2];
          visci[1][0] = viscce[ii][3];
          visci[0][1] = viscce[ii][3];
          visci[2][1] = viscce[ii][4];
          visci[1][2] = viscce[ii][4];
          visci[2][0] = viscce[ii][5];
          visci[0][2] = viscce[ii][5];

          /* IF.Ki.S / ||Ki.S||^2 */
          cs_real_t fikdvi = weighf[face_id][0];

          /* II" = IF + FI" */
          for (cs_lnum_t i = 0; i < 3; i++) {
            diippf[i] =   i_face_cog[face_id][i]-cell_cen[ii][i]
                        - fikdvi*(  visci[0][i]*i_face_normal[face_id][0]
                                  + visci[1][i]*i_face_normal[face_id][1]
                                  + visci[2][i]*i_face_normal[face_id][2]);
          }

          viscj[0][0] = viscce[jj][0];
          viscj[1][1] = viscce[jj][1];
          viscj[2][2] = viscce[jj][2];
          viscj[1][0] = viscce[jj][3];
          viscj[0][1] = viscce[jj][3];
          viscj[2][1] = viscce[jj][4];
          viscj[1][2] = viscce[jj][4];
          viscj[2][0] = viscce[jj][5];
          viscj[0][2] = viscce[jj][5];

          /* FJ.Kj.S / ||Kj.S||^2 */
          cs_real_t fjkdvi = weighf[face_id][1];

          /* JJ" = JF + FJ" */
          for (cs_lnum_t i = 0; i < 3; i++) {
            djjppf[i] =   i_face_cog[face_id][i]-cell_cen[jj][i]
                        + fjkdvi*(  viscj[0][i]*i_face_normal[face_id][0]
                                  + viscj[1][i]*i_face_normal[face_id][1]
                                  + viscj[2][i]*i_face_normal[face_id][2]);
          }

          for (cs_lnum_t isou = 0; isou < 3; isou++) {
            /* p in I" and J" */
            pipp[isou] = pi[isou] + bldfrp*(  grad[ii][isou][0]*diippf[0]
                                            + grad[ii][isou][1]*diippf[1]
                                            + grad[ii][isou][2]*diippf[2]);
            pjpp[isou] = pj[isou] + bldfrp*(  grad[jj][isou][0]*djjppf[0]
                                            + grad[jj][isou][1]*djjppf[1]
                                            + grad[jj][isou][2]*djjppf[2]);

            cs_real_t flux = i_visc[face_id]*(pipp[isou] -pjpp[isou]);

            rhs[ii][isou] -= thetap*flux;
            rhs[jj][isou] += thetap*flux;

          }

        }
      }
    }

  }

  /* ======================================================================
     ---> Contribution from boundary faces
     ======================================================================*/

  /* Steady */
  if (idtvar < 0) {

#   pragma omp parallel for if(m->n_b_faces > CS_THR_MIN)
    for (int t_id = 0; t_id < n_b_threads; t_id++) {
      for (cs_lnum_t face_id = b_group_index[t_id*2];
           face_id < b_group_index[t_id*2 + 1];
           face_id++) {

        cs_lnum_t ii = b_face_cells[face_id];

        cs_real_t pi[3], pia[3], pir[3], pippr[3];
        cs_real_t visci[3][3];
        cs_real_t diippf[3];

        for (cs_lnum_t isou = 0; isou < 3; isou++) {
          pi[isou] = pvar[ii][isou];
          pia[isou] = pvara[ii][isou];
          pir[isou] = pi[isou]/relaxp - (1.-relaxp)/relaxp*pia[isou];
        }

        cs_real_t bldfrp = (cs_real_t) ircflb;
        /* Local limitation of the reconstruction */
        if (df_limiter != nullptr && ircflb > 0)
          bldfrp = cs_math_fmax(df_limiter[ii], 0.);

        /* Recompute II"
           --------------*/

        visci[0][0] = viscce[ii][0];
        visci[1][1] = viscce[ii][1];
        visci[2][2] = viscce[ii][2];
        visci[1][0] = viscce[ii][3];
        visci[0][1] = viscce[ii][3];
        visci[2][1] = viscce[ii][4];
        visci[1][2] = viscce[ii][4];
        visci[2][0] = viscce[ii][5];
        visci[0][2] = viscce[ii][5];

        /* IF.Ki.S / ||Ki.S||^2 */
        cs_real_t fikdvi = weighb[face_id];

        /* II" = IF + FI" */
        for (cs_lnum_t i = 0; i < 3; i++) {
          diippf[i] = b_face_cog[face_id][i] - cell_cen[ii][i]
                      - fikdvi*(  visci[0][i]*b_face_normal[face_id][0]
                                + visci[1][i]*b_face_normal[face_id][1]
                                + visci[2][i]*b_face_normal[face_id][2]);
        }
        for (cs_lnum_t isou = 0; isou < 3; isou++) {
          pippr[isou] = pir[isou] + bldfrp*( grad[ii][isou][0]*diippf[0]
                                            + grad[ii][isou][1]*diippf[1]
                                            + grad[ii][isou][2]*diippf[2]);
        }
        for (cs_lnum_t isou = 0; isou < 3; isou++) {
          cs_real_t pfacd = inc*cofafv[face_id][isou];
          for (cs_lnum_t jsou = 0; jsou < 3; jsou++) {
            pfacd += cofbfv[face_id][isou][jsou]*pippr[jsou];
          }

          cs_real_t flux = b_visc[face_id]*pfacd;
          rhs[ii][isou] -= flux;

        } /* isou */

      }
    }

    /* Unsteady */
  }
  else {

#   pragma omp parallel for if(m->n_b_faces > CS_THR_MIN)
    for (int t_id = 0; t_id < n_b_threads; t_id++) {
      for (cs_lnum_t face_id = b_group_index[t_id*2];
           face_id < b_group_index[t_id*2 + 1];
           face_id++) {

        cs_lnum_t ii = b_face_cells[face_id];

        cs_real_t visci[3][3];
        cs_real_t diippf[3], pi[3], pipp[3];

        for (cs_lnum_t isou = 0; isou < 3; isou++) {
          pi[isou] = pvar[ii][isou];
        }

        cs_real_t bldfrp = (cs_real_t) ircflb;
        /* Local limitation of the reconstruction */
        if (df_limiter != nullptr && ircflb > 0)
          bldfrp = cs_math_fmax(df_limiter[ii], 0.);

        /* Recompute II"
           --------------*/

        visci[0][0] = viscce[ii][0];
        visci[1][1] = viscce[ii][1];
        visci[2][2] = viscce[ii][2];
        visci[1][0] = viscce[ii][3];
        visci[0][1] = viscce[ii][3];
        visci[2][1] = viscce[ii][4];
        visci[1][2] = viscce[ii][4];
        visci[2][0] = viscce[ii][5];
        visci[0][2] = viscce[ii][5];

        /* IF.Ki.S / ||Ki.S||^2 */
        cs_real_t fikdvi = weighb[face_id];

        /* II" = IF + FI" */
        for (cs_lnum_t i = 0; i < 3; i++) {
          diippf[i] = b_face_cog[face_id][i] - cell_cen[ii][i]
                      - fikdvi*(  visci[0][i]*b_face_normal[face_id][0]
                                + visci[1][i]*b_face_normal[face_id][1]
                                + visci[2][i]*b_face_normal[face_id][2]);
        }
        for (cs_lnum_t isou = 0; isou < 3; isou++) {
          pipp[isou] = pi[isou] + bldfrp*(  grad[ii][isou][0]*diippf[0]
                                          + grad[ii][isou][1]*diippf[1]
                                          + grad[ii][isou][2]*diippf[2]);
        }
        for (cs_lnum_t isou = 0; isou < 3; isou++) {
          cs_real_t pfacd = inc*cofafv[face_id][isou];
          for (cs_lnum_t jsou = 0; jsou < 3; jsou++) {
            pfacd += cofbfv[face_id][isou][jsou]*pipp[jsou];
          }

          cs_real_t flux = b_visc[face_id]*pfacd;
          rhs[ii][isou] -= thetap * flux;

        } /* isou */

      }
    }

    /* The vector is internal_coupled and an implicit contribution
     * is required */
    if (icoupl > 0) {

      /* Exchange pvar */
      BFT_MALLOC(pvar_local, n_local, cs_real_3_t);
      cs_internal_coupling_exchange_by_cell_id(cpl,
                                               3, /* Dimension */
                                               (const cs_real_t*)_pvar,
                                               (cs_real_t *)pvar_local);

      /* Exchange grad */
      BFT_MALLOC(grad_local, n_local, cs_real_33_t);
      cs_internal_coupling_exchange_by_cell_id(cpl,
                                               9, /* Dimension */
                                               (const cs_real_t*)grad,
                                               (cs_real_t *)grad_local);

      /* Exchange viscce */
      BFT_MALLOC(viscce_local, n_local, cs_real_6_t);
      cs_internal_coupling_exchange_by_cell_id(cpl,
                                               6, /* Dimension */
                                               (const cs_real_t*)viscce,
                                               (cs_real_t *)viscce_local);

      /* Exchange weighb */
      BFT_MALLOC(weighb_local, n_local, cs_real_t);
      cs_internal_coupling_exchange_by_face_id(cpl,
                                               1, /* Dimension */
                                               (const cs_real_t*)weighb,
                                               (cs_real_t *)weighb_local);

      /* Exchange diffusion limiter */
      if (df_limiter != nullptr) {
        BFT_MALLOC(df_limiter_local, n_local, cs_real_t);
        cs_internal_coupling_exchange_var(cpl,
                                          1, /* Dimension */
                                          df_limiter,
                                          df_limiter_local);
      }

      /* Flux contribution */
      for (cs_lnum_t jj = 0; jj < n_local; jj++) {
        cs_lnum_t face_id = faces_local[jj];
        cs_lnum_t ii = b_face_cells[face_id];

        cs_real_t pipp[3], pjpp[3];
        cs_real_t pi[3], pj[3];

        for (cs_lnum_t isou = 0; isou < 3; isou++) {
          pi[isou] = _pvar[ii][isou];
          pj[isou] = pvar_local[jj][isou];
        }

        cs_real_t bldfrp = (cs_real_t) ircflb;
        /* Local limitation of the reconstruction */
        if (df_limiter != nullptr && ircflb > 0)
          bldfrp = cs_math_fmax(cs_math_fmin(df_limiter_local[ii],
                                             df_limiter[jj]),
                                0.);

        /* Recompute II" and JJ" */
        cs_real_t visci[3][3], viscj[3][3];
        cs_real_t diippf[3], djjppf[3];

        visci[0][0] = viscce[ii][0];
        visci[1][1] = viscce[ii][1];
        visci[2][2] = viscce[ii][2];
        visci[1][0] = viscce[ii][3];
        visci[0][1] = viscce[ii][3];
        visci[2][1] = viscce[ii][4];
        visci[1][2] = viscce[ii][4];
        visci[2][0] = viscce[ii][5];
        visci[0][2] = viscce[ii][5];

        /* IF.Ki.S / ||Ki.S||^2 */
        cs_real_t fikdvi = weighb[face_id];

        /* II" = IF + FI" */
        for (cs_lnum_t i = 0; i < 3; i++) {
          diippf[i] = b_face_cog[face_id][i]-cell_cen[ii][i]
                    - fikdvi*( visci[0][i]*b_face_normal[face_id][0]
                             + visci[1][i]*b_face_normal[face_id][1]
                             + visci[2][i]*b_face_normal[face_id][2] );
        }

        viscj[0][0] = viscce_local[jj][0];
        viscj[1][1] = viscce_local[jj][1];
        viscj[2][2] = viscce_local[jj][2];
        viscj[1][0] = viscce_local[jj][3];
        viscj[0][1] = viscce_local[jj][3];
        viscj[2][1] = viscce_local[jj][4];
        viscj[1][2] = viscce_local[jj][4];
        viscj[2][0] = viscce_local[jj][5];
        viscj[0][2] = viscce_local[jj][5];

        /* FJ.Kj.S / ||Kj.S||^2
         * weighb_local defined with vector JF and surface -S */
        cs_real_t fjkdvi = weighb_local[jj];

        /* JJ" = JF + FJ"
         *   */
        for (cs_lnum_t i = 0; i < 3; i++) {
          djjppf[i] =   b_face_cog[face_id][i]
                      - cell_cen[ii][i] - cpl->ci_cj_vect[jj][i]
                       + fjkdvi*(  viscj[0][i]*b_face_normal[face_id][0]
                                 + viscj[1][i]*b_face_normal[face_id][1]
                                 + viscj[2][i]*b_face_normal[face_id][2]);
        }

        for (cs_lnum_t isou = 0; isou < 3; isou++) {
          /* p in I" and J" */
          pipp[isou] = pi[isou] + bldfrp*(  grad[ii][isou][0]*diippf[0]
                                          + grad[ii][isou][1]*diippf[1]
                                          + grad[ii][isou][2]*diippf[2]);
          pjpp[isou] = pj[isou] + bldfrp*(  grad_local[jj][isou][0]*djjppf[0]
                                          + grad_local[jj][isou][1]*djjppf[1]
                                          + grad_local[jj][isou][2]*djjppf[2]);

          /* Reproduce multiplication by i_visc[face_id] */
          cs_real_t flux =   (pipp[isou] - pjpp[isou])
                           / (weighb[face_id] + weighb_local[jj]);

          rhs[ii][isou] -= thetap*flux;
        }

      }

      /* Remote data no longer needed */
      BFT_FREE(pvar_local);
      if (df_limiter != nullptr)
        BFT_FREE(df_limiter_local);
      BFT_FREE(grad_local);
      BFT_FREE(viscce_local);
      BFT_FREE(weighb_local);

    }


  } /* idtvar */

  /* Free memory */
  BFT_FREE(grad);
}

/*----------------------------------------------------------------------------*/
/*!
 * \brief Add the explicit part of the diffusion terms with a symmetric tensor
 * diffusivity for a transport equation of a scalar field \f$ \varia \f$.
 *
 * More precisely, the right hand side \f$ Rhs \f$ is updated as
 * follows:
 * \f[
 * Rhs = Rhs - \sum_{\fij \in \Facei{\celli}}      \left(
 *      - \tens{\mu}_\fij \gradv_\fij \varia \cdot \vect{S}_\ij  \right)
 * \f]
 *
 * Warning:
 * - \f$ Rhs \f$ has already been initialized before
 *   calling cs_anisotropic_diffusion_scalar!
 * - mind the sign minus
 *
 * \param[in]     idtvar        indicator of the temporal scheme
 * \param[in]     f_id          index of the current variable
 * \param[in]     eqp           equation parameters
 * \param[in]     inc           indicator
 *                               - 0 when solving an increment
 *                               - 1 otherwise
 * \param[in]     pvar          solved variable (current time step)
 * \param[in]     pvara         solved variable (previous time step)
 * \param[in]     bc_coeffs_ts  boundary condition structure for the variable
 * \param[in]     i_visc        \f$ \mu_\fij \dfrac{S_\fij}{\ipf \jpf} \f$
 *                               at interior faces for the r.h.s.
 * \param[in]     b_visc        \f$ \mu_\fib \dfrac{S_\fib}{\ipf \centf} \f$
 *                               at border faces for the r.h.s.
 * \param[in]     viscel        symmetric cell tensor \f$ \tens{\mu}_\celli \f$
 * \param[in]     weighf        internal face weight between cells i j in case
 *                               of tensor diffusion
 * \param[in]     weighb        boundary face weight for cells i in case
 *                               of tensor diffusion
 * \param[in,out] rhs           right hand side \f$ \vect{Rhs} \f$
 */
/*----------------------------------------------------------------------------*/

void
cs_anisotropic_diffusion_tensor(int                          idtvar,
                                int                          f_id,
                                const cs_equation_param_t    eqp,
                                int                          inc,
                                cs_real_6_t        *restrict pvar,
                                const cs_real_6_t  *restrict pvara,
                                const cs_field_bc_coeffs_t  *bc_coeffs_ts,
                                const cs_real_t              i_visc[],
                                const cs_real_t              b_visc[],
                                cs_real_6_t        *restrict viscel,
                                const cs_real_2_t            weighf[],
                                const cs_real_t              weighb[],
                                cs_real_6_t        *restrict rhs)
{
  cs_real_6_t  *cofaf = (cs_real_6_t  *)bc_coeffs_ts->af;
  cs_real_66_t *cofbf = (cs_real_66_t *)bc_coeffs_ts->bf;

  const int nswrgp = eqp.nswrgr;
  const int imrgra = eqp.imrgra;
  const cs_gradient_limit_t imligp = (cs_gradient_limit_t)(eqp.imligr);
  const int ircflp = eqp.ircflu;
  const int ircflb = (ircflp > 0) ? eqp.b_diff_flux_rc : 0;
  const int iwarnp = eqp.verbosity;
  const double epsrgp = eqp.epsrgr;
  const double climgp = eqp.climgr;
  const double relaxp = eqp.relaxv;
  const double thetap = eqp.theta;

  const cs_mesh_t  *m = cs_glob_mesh;
  const cs_halo_t  *halo = m->halo;
  cs_mesh_quantities_t  *fvq = cs_glob_mesh_quantities;

  const cs_lnum_t n_cells = m->n_cells;
  const cs_lnum_t n_cells_ext = m->n_cells_with_ghosts;
  const int n_i_groups = m->i_face_numbering->n_groups;
  const int n_i_threads = m->i_face_numbering->n_threads;
  const int n_b_threads = m->b_face_numbering->n_threads;
  const cs_lnum_t *restrict i_group_index = m->i_face_numbering->group_index;
  const cs_lnum_t *restrict b_group_index = m->b_face_numbering->group_index;

  const cs_lnum_2_t *restrict i_face_cells
    = (const cs_lnum_2_t *)m->i_face_cells;
  const cs_lnum_t *restrict b_face_cells
    = (const cs_lnum_t *)m->b_face_cells;
  const cs_real_3_t *restrict cell_cen
    = (const cs_real_3_t *)fvq->cell_cen;
  const cs_real_3_t *restrict i_face_normal
    = (const cs_real_3_t *)fvq->i_face_normal;
  const cs_real_3_t *restrict b_face_normal
    = (const cs_real_3_t *)fvq->b_face_normal;
  const cs_real_3_t *restrict i_face_cog
    = (const cs_real_3_t *)fvq->i_face_cog;
  const cs_real_3_t *restrict b_face_cog
    = (const cs_real_3_t *)fvq->b_face_cog;

  /* Local variables */

  cs_real_t *df_limiter = nullptr;

  char var_name[64];

  cs_real_6_t *viscce;
  cs_real_6_t *w2;
  cs_real_63_t *grad;

  cs_field_t *f;

  /* 1. Initialization */

  viscce = nullptr;
  w2 = nullptr;

  /* Allocate work arrays */
  BFT_MALLOC(grad, n_cells_ext, cs_real_63_t);

  /* Choose gradient type */
  cs_halo_type_t halo_type = CS_HALO_STANDARD;
  cs_gradient_type_t gradient_type = CS_GRADIENT_GREEN_ITER;

  cs_gradient_type_by_imrgra(imrgra,
                             &gradient_type,
                             &halo_type);

  /* Handle cases where only the previous values (already synchronized)
     or current values are provided */

  if (pvar != nullptr && m->halo != nullptr) {
    cs_halo_sync_var_strided(m->halo, halo_type, (cs_real_t *)pvar, 6);
    if (cs_glob_mesh->n_init_perio > 0)
      cs_halo_perio_sync_var_sym_tens(m->halo, halo_type, (cs_real_t *)pvar);
  }
  if (pvara == nullptr)
    pvara = (const cs_real_6_t *)pvar;

  const cs_real_6_t  *restrict _pvar
    = (pvar != nullptr) ? (const cs_real_6_t  *)pvar : pvara;

  /* Logging info */

  if (f_id != -1) {
    f = cs_field_by_id(f_id);

    int df_limiter_id
      = cs_field_get_key_int(f, cs_field_key_id("diffusion_limiter_id"));
    if (df_limiter_id > -1)
      df_limiter = cs_field_by_id(df_limiter_id)->val;

    snprintf(var_name, 63, "%s", f->name);
  }
  else
    strncpy(var_name, "[anisotropic diffusion, tensor]", 63);
  var_name[63] = '\0';

  /* Porosity fields */
  cs_field_t *fporo = cs_field_by_name_try("porosity");
  cs_field_t *ftporo = cs_field_by_name_try("tensorial_porosity");

  cs_real_t *porosi = nullptr;
  cs_real_6_t *porosf = nullptr;

  if (cs_glob_porous_model == 1 || cs_glob_porous_model == 2) {
    porosi = fporo->val;
    if (ftporo != nullptr) {
      porosf = (cs_real_6_t *)ftporo->val;
    }
  }

  /* Without porosity */
  if (porosi == nullptr) {
    viscce = viscel;

    /* With porosity */
  }
  else if (porosi != nullptr && porosf == nullptr) {
    BFT_MALLOC(w2, n_cells_ext, cs_real_6_t);
    for (cs_lnum_t cell_id = 0; cell_id < n_cells; cell_id++) {
      for (int isou = 0; isou < 6; isou++) {
        w2[cell_id][isou] = porosi[cell_id]*viscel[cell_id][isou];
      }
    }
    viscce = w2;

    /* With tensorial porosity */
  }
  else if (porosi != nullptr && porosf != nullptr) {
    BFT_MALLOC(w2, n_cells_ext, cs_real_6_t);
    for (cs_lnum_t cell_id = 0; cell_id < n_cells; cell_id++) {
      cs_math_sym_33_product(porosf[cell_id],
                             viscel[cell_id],
                             w2[cell_id]);
    }
    viscce = w2;
  }

  /* ---> Periodicity and parallelism treatment of symmetric tensors */
  if (halo != nullptr) {
    cs_halo_sync_var_strided(halo, halo_type, (cs_real_t *)viscce, 6);
    if (m->n_init_perio > 0)
      cs_halo_perio_sync_var_sym_tens(halo, halo_type, (cs_real_t *)viscce);
  }

  /* 2. Compute the diffusive part with reconstruction technics */

  /* ======================================================================
     ---> Compute the gradient of the current variable if needed
     ======================================================================*/

  if (ircflp == 1) {

    cs_gradient_tensor_synced_input(var_name,
                                    gradient_type,
                                    halo_type,
                                    inc,
                                    nswrgp,
                                    iwarnp,
                                    imligp,
                                    epsrgp,
                                    climgp,
                                    bc_coeffs_ts,
                                    _pvar,
                                    grad);

  }
  else {
#   pragma omp parallel for
    for (cs_lnum_t cell_id = 0; cell_id < n_cells_ext; cell_id++) {
      for (int isou = 0; isou < 6; isou++) {
        for (cs_lnum_t jsou = 0; jsou < 3; jsou++)
          grad[cell_id][isou][jsou] = 0.;
      }
    }
  }

  /* ======================================================================
     ---> Contribution from interior faces
     ======================================================================*/

  if (n_cells_ext > n_cells) {
#   pragma omp parallel for if(n_cells_ext -n_cells > CS_THR_MIN)
    for (cs_lnum_t cell_id = n_cells; cell_id < n_cells_ext; cell_id++) {
      for (int isou = 0; isou < 6; isou++) {
        rhs[cell_id][isou] = 0.;
      }
    }
  }

  /* Steady */
  if (idtvar < 0) {

    for (int g_id = 0; g_id < n_i_groups; g_id++) {
#     pragma omp parallel for
      for (int t_id = 0; t_id < n_i_threads; t_id++) {
        for (cs_lnum_t face_id = i_group_index[(t_id*n_i_groups + g_id)*2];
             face_id < i_group_index[(t_id*n_i_groups + g_id)*2 + 1];
             face_id++) {

          cs_lnum_t ii = i_face_cells[face_id][0];
          cs_lnum_t jj = i_face_cells[face_id][1];

          cs_real_t visci[3][3], viscj[3][3];
          cs_real_t diippf[3], djjppf[3], pipp[6], pjpp[6];
          cs_real_t  pir[6], pjr[6], pippr[6], pjppr[6];
          cs_real_t  pi[6], pj[6], pia[6], pja[6];

          for (int isou = 0; isou < 6; isou++) {
            pi[isou] = _pvar[ii][isou];
            pj[isou] = _pvar[jj][isou];
            pia[isou] = pvara[ii][isou];
            pja[isou] = pvara[jj][isou];
          }

          cs_real_t bldfrp = (cs_real_t) ircflp;
          /* Local limitation of the reconstruction */
          if (df_limiter != nullptr && ircflp > 0)
            bldfrp = cs_math_fmax(cs_math_fmin(df_limiter[ii], df_limiter[jj]),
                                  0.);

          /* Recompute II" and JJ"
             ----------------------*/

          visci[0][0] = viscce[ii][0];
          visci[1][1] = viscce[ii][1];
          visci[2][2] = viscce[ii][2];
          visci[1][0] = viscce[ii][3];
          visci[0][1] = viscce[ii][3];
          visci[2][1] = viscce[ii][4];
          visci[1][2] = viscce[ii][4];
          visci[2][0] = viscce[ii][5];
          visci[0][2] = viscce[ii][5];

          /* IF.Ki.S / ||Ki.S||^2 */
          cs_real_t fikdvi = weighf[face_id][0];

          /* II" = IF + FI" */
          for (int i = 0; i < 3; i++) {
            diippf[i] = i_face_cog[face_id][i]-cell_cen[ii][i]
                      - fikdvi*( visci[0][i]*i_face_normal[face_id][0]
                               + visci[1][i]*i_face_normal[face_id][1]
                               + visci[2][i]*i_face_normal[face_id][2] );
          }

          viscj[0][0] = viscce[jj][0];
          viscj[1][1] = viscce[jj][1];
          viscj[2][2] = viscce[jj][2];
          viscj[1][0] = viscce[jj][3];
          viscj[0][1] = viscce[jj][3];
          viscj[2][1] = viscce[jj][4];
          viscj[1][2] = viscce[jj][4];
          viscj[2][0] = viscce[jj][5];
          viscj[0][2] = viscce[jj][5];

          /* FJ.Kj.S / ||Kj.S||^2 */
          cs_real_t fjkdvi = weighf[face_id][1];

          /* JJ" = JF + FJ" */
          for (int i = 0; i < 3; i++) {
            djjppf[i] =   i_face_cog[face_id][i]-cell_cen[jj][i]
                        + fjkdvi*(  viscj[0][i]*i_face_normal[face_id][0]
                                  + viscj[1][i]*i_face_normal[face_id][1]
                                  + viscj[2][i]*i_face_normal[face_id][2]);
          }

          for (int isou = 0; isou < 6; isou++) {
            /* p in I" and J" */
            pipp[isou] = pi[isou] + bldfrp*(  grad[ii][isou][0]*diippf[0]
                                            + grad[ii][isou][1]*diippf[1]
                                            + grad[ii][isou][2]*diippf[2]);
            pjpp[isou] = pj[isou] + bldfrp*(  grad[jj][isou][0]*djjppf[0]
                                            + grad[jj][isou][1]*djjppf[1]
                                            + grad[jj][isou][2]*djjppf[2]);

            pir[isou] = pi[isou]/relaxp - (1.-relaxp)/relaxp * pia[isou];
            pjr[isou] = pj[isou]/relaxp - (1.-relaxp)/relaxp * pja[isou];

            /* pr in I" and J" */
            pippr[isou] = pir[isou] + bldfrp*(  grad[ii][isou][0]*diippf[0]
                                              + grad[ii][isou][1]*diippf[1]
                                              + grad[ii][isou][2]*diippf[2]);
            pjppr[isou] = pjr[isou] + bldfrp*(  grad[jj][isou][0]*djjppf[0]
                                              + grad[jj][isou][1]*djjppf[1]
                                              + grad[jj][isou][2]*djjppf[2]);

            cs_real_t fluxi = i_visc[face_id]*(pippr[isou] - pjpp[isou]);
            cs_real_t fluxj = i_visc[face_id]*(pipp[isou] - pjppr[isou]);

            rhs[ii][isou] -= fluxi;
            rhs[jj][isou] += fluxj;
          } // loop on isou
        }
      }
    }

    /* Unsteady */
  }
  else {

    for (int g_id = 0; g_id < n_i_groups; g_id++) {
#     pragma omp parallel for
      for (int t_id = 0; t_id < n_i_threads; t_id++) {
        for (cs_lnum_t face_id = i_group_index[(t_id*n_i_groups + g_id)*2];
             face_id < i_group_index[(t_id*n_i_groups + g_id)*2 + 1];
             face_id++) {

          cs_lnum_t ii = i_face_cells[face_id][0];
          cs_lnum_t jj = i_face_cells[face_id][1];

          cs_real_t visci[3][3], viscj[3][3];
          cs_real_t diippf[3], djjppf[3], pipp[6], pjpp[6];
          cs_real_t pi[6], pj[6];

          for (int isou = 0; isou < 6; isou++) {
            pi[isou] = _pvar[ii][isou];
            pj[isou] = _pvar[jj][isou];
          }

          cs_real_t bldfrp = (cs_real_t) ircflp;
          /* Local limitation of the reconstruction */
          if (df_limiter != nullptr && ircflp > 0)
            bldfrp = cs_math_fmax(cs_math_fmin(df_limiter[ii], df_limiter[jj]),
                                  0.);

          /* Recompute II" and JJ"
             ----------------------*/

          visci[0][0] = viscce[ii][0];
          visci[1][1] = viscce[ii][1];
          visci[2][2] = viscce[ii][2];
          visci[1][0] = viscce[ii][3];
          visci[0][1] = viscce[ii][3];
          visci[2][1] = viscce[ii][4];
          visci[1][2] = viscce[ii][4];
          visci[2][0] = viscce[ii][5];
          visci[0][2] = viscce[ii][5];

          /* IF.Ki.S / ||Ki.S||^2 */
          cs_real_t fikdvi = weighf[face_id][0];

          /* II" = IF + FI" */
          for (int i = 0; i < 3; i++) {
            diippf[i] =   i_face_cog[face_id][i]-cell_cen[ii][i]
                        - fikdvi*(  visci[0][i]*i_face_normal[face_id][0]
                                  + visci[1][i]*i_face_normal[face_id][1]
                                  + visci[2][i]*i_face_normal[face_id][2]);
          }

          viscj[0][0] = viscce[jj][0];
          viscj[1][1] = viscce[jj][1];
          viscj[2][2] = viscce[jj][2];
          viscj[1][0] = viscce[jj][3];
          viscj[0][1] = viscce[jj][3];
          viscj[2][1] = viscce[jj][4];
          viscj[1][2] = viscce[jj][4];
          viscj[2][0] = viscce[jj][5];
          viscj[0][2] = viscce[jj][5];

          /* FJ.Kj.S / ||Kj.S||^2 */
          cs_real_t fjkdvi = weighf[face_id][1];

          /* JJ" = JF + FJ" */
          for (int i = 0; i < 3; i++) {
            djjppf[i] = i_face_cog[face_id][i]-cell_cen[jj][i]
                      + fjkdvi*( viscj[0][i]*i_face_normal[face_id][0]
                               + viscj[1][i]*i_face_normal[face_id][1]
                               + viscj[2][i]*i_face_normal[face_id][2] );
          }

          for (int isou = 0; isou < 6; isou++) {
            /* p in I" and J" */
            pipp[isou] = pi[isou] + bldfrp*(  grad[ii][isou][0]*diippf[0]
                                            + grad[ii][isou][1]*diippf[1]
                                            + grad[ii][isou][2]*diippf[2]);
            pjpp[isou] = pj[isou] + bldfrp*(  grad[jj][isou][0]*djjppf[0]
                                            + grad[jj][isou][1]*djjppf[1]
                                            + grad[jj][isou][2]*djjppf[2]);

            cs_real_t flux = i_visc[face_id]*(pipp[isou] -pjpp[isou]);

            rhs[ii][isou] -= thetap*flux;
            rhs[jj][isou] += thetap*flux;
          }
        }
      }
    }
  }

  /* ======================================================================
     ---> Contribution from boundary faces
     ======================================================================*/

  /* Steady */
  if (idtvar < 0) {

#   pragma omp parallel for if(m->n_b_faces > CS_THR_MIN)
    for (int t_id = 0; t_id < n_b_threads; t_id++) {
      for (cs_lnum_t face_id = b_group_index[t_id*2];
           face_id < b_group_index[t_id*2 + 1];
           face_id++) {

        cs_lnum_t ii = b_face_cells[face_id];

        cs_real_t pi[6], pia[6], pir[6], pippr[6];
        cs_real_t visci[3][3];
        cs_real_t diippf[3];

        for (int isou = 0; isou < 6; isou++) {
          pi[isou] = _pvar[ii][isou];
          pia[isou] = pvara[ii][isou];
          pir[isou] = pi[isou]/relaxp - (1.-relaxp)/relaxp*pia[isou];
        }

        cs_real_t bldfrp = (cs_real_t) ircflb;
        /* Local limitation of the reconstruction */
        if (df_limiter != nullptr && ircflb > 0)
          bldfrp = cs_math_fmax(df_limiter[ii], 0.);

        /* Recompute II"
           --------------*/

        visci[0][0] = viscce[ii][0];
        visci[1][1] = viscce[ii][1];
        visci[2][2] = viscce[ii][2];
        visci[1][0] = viscce[ii][3];
        visci[0][1] = viscce[ii][3];
        visci[2][1] = viscce[ii][4];
        visci[1][2] = viscce[ii][4];
        visci[2][0] = viscce[ii][5];
        visci[0][2] = viscce[ii][5];

        /* IF.Ki.S / ||Ki.S||^2 */
        cs_real_t fikdvi = weighb[face_id];

        /* II" = IF + FI" */
        for (int i = 0; i < 3; i++) {
          diippf[i] = b_face_cog[face_id][i] - cell_cen[ii][i]
                      - fikdvi*(  visci[0][i]*b_face_normal[face_id][0]
                                + visci[1][i]*b_face_normal[face_id][1]
                                + visci[2][i]*b_face_normal[face_id][2]);
        }
        for (int isou = 0; isou < 6; isou++) {
          pippr[isou] = pir[isou] + bldfrp*(  grad[ii][isou][0]*diippf[0]
                                            + grad[ii][isou][1]*diippf[1]
                                            + grad[ii][isou][2]*diippf[2]);
        }
        for (int isou = 0; isou < 6; isou++) {
          cs_real_t pfacd = inc*cofaf[face_id][isou];
          for (cs_lnum_t jsou = 0; jsou < 6; jsou++) {
            pfacd += cofbf[face_id][isou][jsou]*pippr[jsou];
          }

          cs_real_t flux = b_visc[face_id]*pfacd;
          rhs[ii][isou] -= flux;
        }
      }
    }

    /* Unsteady */
  }
  else {

#   pragma omp parallel for if(m->n_b_faces > CS_THR_MIN)
    for (int t_id = 0; t_id < n_b_threads; t_id++) {
      for (cs_lnum_t face_id = b_group_index[t_id*2];
           face_id < b_group_index[t_id*2 + 1];
           face_id++) {

        cs_lnum_t ii = b_face_cells[face_id];

        cs_real_t visci[3][3];
        cs_real_t diippf[3], pi[6], pipp[6];

        for (int isou = 0; isou < 6; isou++) {
          pi[isou] = _pvar[ii][isou];
        }

        cs_real_t bldfrp = (cs_real_t) ircflb;
        /* Local limitation of the reconstruction */
        if (df_limiter != nullptr && ircflb > 0)
          bldfrp = cs_math_fmax(df_limiter[ii], 0.);

        /* Recompute II"
           --------------*/

        visci[0][0] = viscce[ii][0];
        visci[1][1] = viscce[ii][1];
        visci[2][2] = viscce[ii][2];
        visci[1][0] = viscce[ii][3];
        visci[0][1] = viscce[ii][3];
        visci[2][1] = viscce[ii][4];
        visci[1][2] = viscce[ii][4];
        visci[2][0] = viscce[ii][5];
        visci[0][2] = viscce[ii][5];

        /* IF.Ki.S / ||Ki.S||^2 */
        cs_real_t fikdvi = weighb[face_id];

        /* II" = IF + FI" */
        for (int i = 0; i < 3; i++) {
          diippf[i] = b_face_cog[face_id][i] - cell_cen[ii][i]
                      - fikdvi*(  visci[0][i]*b_face_normal[face_id][0]
                                + visci[1][i]*b_face_normal[face_id][1]
                                + visci[2][i]*b_face_normal[face_id][2]);
        }
        for (int isou = 0; isou < 6; isou++) {
          pipp[isou] = pi[isou] + bldfrp * (  grad[ii][isou][0]*diippf[0]
                                            + grad[ii][isou][1]*diippf[1]
                                            + grad[ii][isou][2]*diippf[2]);
        }
        for (int isou = 0; isou < 6; isou++) {
          cs_real_t pfacd = inc*cofaf[face_id][isou];
          for (cs_lnum_t jsou = 0; jsou < 6; jsou++) {
            pfacd += cofbf[face_id][isou][jsou]*pipp[jsou];
          }

          cs_real_t flux = b_visc[face_id]*pfacd;
          rhs[ii][isou] -= thetap*flux;
        }

      }
    }

  }

  /* Free memory */
  BFT_FREE(grad);
  BFT_FREE(w2);
}

/*----------------------------------------------------------------------------*/
/*!
 * \brief Update the face mass flux with the face pressure (or pressure
 * increment, or pressure double increment) gradient.
 *
 * \f[
 * \dot{m}_\ij = \dot{m}_\ij
 *             - \Delta t \grad_\fij \delta p \cdot \vect{S}_\ij
 * \f]
 *
 * Please refer to the
 * <a href="../../theory.pdf#cs_face_diffusion_potential">
     <b>cs_face_diffusion_potential/cs_diffusion_potential</b></a>
 * section of the theory guide for more information.
 *
 * \param[in]     f_id          field id (or -1)
 * \param[in]     m             pointer to mesh
 * \param[in]     fvq           pointer to finite volume quantities
 * \param[in]     init          indicator
 *                               - 1 initialize the mass flux to 0
 *                               - 0 otherwise
 * \param[in]     inc           indicator
 *                               - 0 when solving an increment
 *                               - 1 otherwise
 * \param[in]     imrgra        indicator
 *                               - 0 iterative gradient
 *                               - 1 least squares gradient
 * \param[in]     nswrgp        number of reconstruction sweeps for the
 *                               gradients
 * \param[in]     imligp        clipping gradient method
 *                               - < 0 no clipping
 *                               - = 0 thank to neighbooring gradients
 *                               - = 1 thank to the mean gradient
 * \param[in]     iphydp        hydrostatic pressure indicator
 * \param[in]     iwgrp         indicator
 *                               - 1 weight gradient by vicosity*porosity
 *                               - weighting determined by field options
 * \param[in]     iwarnp        verbosity
 * \param[in]     epsrgp        relative precision for the gradient
 *                               reconstruction
 * \param[in]     climgp        clipping coeffecient for the computation of
 *                               the gradient
 * \param[in]     frcxt         body force creating the hydrostatic pressure
 * \param[in]     pvar          solved variable (current time step)
 * \param[in]     bc_coeffs     boundary condition structure for the variable
 * \param[in]     i_visc        \f$ \mu_\fij \dfrac{S_\fij}{\ipf \jpf} \f$
 *                               at interior faces for the r.h.s.
 * \param[in]     b_visc        \f$ \mu_\fib \dfrac{S_\fib}{\ipf \centf} \f$
 *                               at border faces for the r.h.s.
 * \param[in]     visel         viscosity by cell
 * \param[in,out] i_massflux    mass flux at interior faces
 * \param[in,out] b_massflux    mass flux at boundary faces
 */
/*----------------------------------------------------------------------------*/

void
cs_face_diffusion_potential(const int                   f_id,
                            const cs_mesh_t            *m,
                            cs_mesh_quantities_t       *fvq,
                            int                         init,
                            int                         inc,
                            int                         imrgra,
                            int                         nswrgp,
                            int                         imligp,
                            int                         iphydp,
                            int                         iwgrp,
                            int                         iwarnp,
                            double                      epsrgp,
                            double                      climgp,
                            cs_real_3_t       *restrict frcxt,
                            cs_real_t         *restrict pvar,
                            const cs_field_bc_coeffs_t *bc_coeffs,
                            const cs_real_t             i_visc[],
                            const cs_real_t             b_visc[],
                            cs_real_t         *restrict visel,
                            cs_real_t         *restrict i_massflux,
                            cs_real_t         *restrict b_massflux)
{
  cs_real_t *cofafp = bc_coeffs->af;
  cs_real_t *cofbfp = bc_coeffs->bf;

  const cs_halo_t  *halo = m->halo;

  const cs_lnum_t n_cells_ext = m->n_cells_with_ghosts;
  const cs_lnum_t n_i_faces = m->n_i_faces;
  const cs_lnum_t n_b_faces = m->n_b_faces;
  const cs_lnum_2_t *restrict i_face_cells
    = (const cs_lnum_2_t *)m->i_face_cells;
  const cs_lnum_t *restrict b_face_cells
    = (const cs_lnum_t *)m->b_face_cells;
  const cs_real_t *restrict i_dist = fvq->i_dist;
  const cs_real_t *restrict i_f_face_surf = fvq->i_f_face_surf;
  const cs_rreal_3_t *restrict diipf = fvq->diipf;
  const cs_rreal_3_t *restrict djjpf = fvq->djjpf;
  const cs_rreal_3_t *restrict diipb = fvq->diipb;

  /* Parallel or device dispatch */
  cs_dispatch_context ctx_i, ctx_b;
#if defined(HAVE_CUDA)
  if (ctx_b.use_gpu())
    ctx_b.set_cuda_stream(cs_cuda_get_stream(1));
#endif
  cs_dispatch_sum_type_t i_sum_type = ctx_i.get_parallel_for_i_faces_sum_type(m);
  cs_dispatch_sum_type_t b_sum_type = ctx_b.get_parallel_for_b_faces_sum_type(m);

  /* Local variables */

  int w_stride = 1;
  cs_real_t *gweight = nullptr;

  /*===========================================================================*/

  /* i_visc and carry similar information */

  /*===========================================================================
    1. Initialization
    ==========================================================================*/

  if (init >= 1) {
    ctx_i.parallel_for(n_i_faces, [=] CS_F_HOST_DEVICE (cs_lnum_t face_id) {
      i_massflux[face_id] = 0.;
    });

    ctx_b.parallel_for(n_b_faces, [=] CS_F_HOST_DEVICE (cs_lnum_t face_id) {
      b_massflux[face_id] = 0.;
    });
  }
  else if (init != 0) {
    bft_error(__FILE__, __LINE__, 0,
              _("invalid value of init"));
  }

  /* Use iterative gradient */

  cs_halo_type_t halo_type = CS_HALO_STANDARD;
  cs_gradient_type_t gradient_type = CS_GRADIENT_GREEN_ITER;

  if (imrgra < 0)
    imrgra = 0;

  cs_gradient_type_by_imrgra(imrgra,
                             &gradient_type,
                             &halo_type);

  cs_field_t *f = nullptr;
  char var_name[64];

  if (f_id > -1) {
    f = cs_field_by_id(f_id);
    snprintf(var_name, 63, "%s", f->name);
  }
  else
    strncpy(var_name, "[face mass flux update]", 63);
  var_name[63] = '\0';

  /* Handle parallelism and periodicity */

  if (halo != nullptr)
    cs_halo_sync(halo, halo_type, ctx_i.use_gpu(), pvar);

  /*==========================================================================
    2. Update mass flux without reconstruction
    ==========================================================================*/

  if (nswrgp <= 1) {

    /* Mass flow through interior faces */

    ctx_i.parallel_for_i_faces(m, [=] CS_F_HOST_DEVICE (cs_lnum_t face_id) {
      cs_lnum_t ii = i_face_cells[face_id][0];
      cs_lnum_t jj = i_face_cells[face_id][1];

      cs_dispatch_sum(&i_massflux[face_id],
                      i_visc[face_id]*(pvar[ii] - pvar[jj]),
                      i_sum_type);
    });

    /* Mass flow through boundary faces */

    ctx_b.parallel_for_b_faces(m, [=] CS_F_HOST_DEVICE (cs_lnum_t face_id) {
      cs_lnum_t ii = b_face_cells[face_id];
      cs_real_t pfac = inc*cofafp[face_id] + cofbfp[face_id]*pvar[ii];

      cs_dispatch_sum(&b_massflux[face_id], b_visc[face_id]*pfac, b_sum_type);
    });

    ctx_i.wait();
    ctx_b.wait();

  }

  /*==========================================================================
    3. Update mass flux with reconstruction technique if the mesh is non
       orthogonal
    ==========================================================================*/

  if (nswrgp > 1) {

    /* Allocate a work array for the gradient calculation */
    cs_real_3_t *grad;
    CS_MALLOC_HD(grad, n_cells_ext, cs_real_3_t, cs_alloc_mode);

    /* Compute gradient */
    if (iwgrp > 0) {
      gweight = visel;
      if (halo != nullptr)
        cs_halo_sync_var(halo, halo_type, gweight);
    }

    else if (f_id > -1) {
      /* Get the calculation option from the field */
      const cs_equation_param_t *eqp
        = cs_field_get_equation_param_const(f);
      if (f->type & CS_FIELD_VARIABLE && eqp->iwgrec == 1) {
        if (eqp->idiff > 0) {
          int key_id = cs_field_key_id("gradient_weighting_id");
          int diff_id = cs_field_get_key_int(f, key_id);
          if (diff_id > -1) {
            cs_field_t *weight_f = cs_field_by_id(diff_id);
            gweight = weight_f->val;
            w_stride = weight_f->dim;
            cs_field_synchronize(weight_f, halo_type);
          }
        }
      }
    }

    cs_gradient_scalar_synced_input(var_name,
                                    gradient_type,
                                    halo_type,
                                    inc,
                                    nswrgp,
                                    iphydp,
                                    w_stride,
                                    iwarnp,
                                    (cs_gradient_limit_t)imligp,
                                    epsrgp,
                                    climgp,
                                    frcxt,
                                    bc_coeffs,
                                    (const cs_real_t *)pvar,
                                    gweight, /* Weighted gradient */
                                    nullptr, /* internal coupling */
                                    grad);

    /* Handle parallelism and periodicity */

    if (halo != nullptr)
      cs_halo_sync(halo, halo_type, ctx_i.use_gpu(), visel);

    /* Mass flow through interior faces */

    ctx_i.parallel_for_i_faces(m, [=] CS_F_HOST_DEVICE (cs_lnum_t face_id) {
      cs_lnum_t ii = i_face_cells[face_id][0];
      cs_lnum_t jj = i_face_cells[face_id][1];

      cs_real_t dpxf = 0.5*(  visel[ii]*grad[ii][0]
                            + visel[jj]*grad[jj][0]);
      cs_real_t dpyf = 0.5*(  visel[ii]*grad[ii][1]
                            + visel[jj]*grad[jj][1]);
      cs_real_t dpzf = 0.5*(  visel[ii]*grad[ii][2]
                            + visel[jj]*grad[jj][2]);

      /*---> Dij = IJ - (IJ.N) N = II' - JJ' */
      cs_real_t dijx = diipf[face_id][0] - djjpf[face_id][0];
      cs_real_t dijy = diipf[face_id][1] - djjpf[face_id][1];
      cs_real_t dijz = diipf[face_id][2] - djjpf[face_id][2];

      cs_real_t f_mass_flux =   i_visc[face_id]*(pvar[ii] - pvar[jj])
                              + (  dpxf *dijx + dpyf*dijy + dpzf*dijz)
                                 * i_f_face_surf[face_id]/i_dist[face_id];

      cs_dispatch_sum(&i_massflux[face_id], f_mass_flux, i_sum_type);
    });

    /* Mass flow through boundary faces */

    ctx_b.parallel_for_b_faces(m, [=] CS_F_HOST_DEVICE (cs_lnum_t face_id) {

      cs_lnum_t ii = b_face_cells[face_id];

      cs_real_t pip = pvar[ii] + cs_math_3_dot_product(grad[ii], diipb[face_id]);
      cs_real_t pfac = inc*cofafp[face_id] + cofbfp[face_id]*pip;

      cs_dispatch_sum(&b_massflux[face_id], b_visc[face_id]*pfac, b_sum_type);
    });

    ctx_i.wait();
    ctx_b.wait();

    /* Free memory */
    CS_FREE_HD(grad);
  }
}

/*----------------------------------------------------------------------------*/
/*!
 * \brief Add the explicit part of the pressure gradient term to the mass flux
 * in case of anisotropic diffusion of the pressure field \f$ P \f$.
 *
 * More precisely, the mass flux side \f$ \dot{m}_\fij \f$ is updated as
 * follows:
 * \f[
 * \dot{m}_\fij = \dot{m}_\fij -
 *              \left( \tens{\mu}_\fij \gradv_\fij P \cdot \vect{S}_\ij  \right)
 * \f]
 *
 * \param[in]     f_id          field id (or -1)
 * \param[in]     m             pointer to mesh
 * \param[in]     fvq           pointer to finite volume quantities
 * \param[in]     init           indicator
 *                               - 1 initialize the mass flux to 0
 *                               - 0 otherwise
 * \param[in]     inc           indicator
 *                               - 0 when solving an increment
 *                               - 1 otherwise
 * \param[in]     imrgra        indicator
 *                               - 0 iterative gradient
 *                               - 1 least squares gradient
 * \param[in]     nswrgp        number of reconstruction sweeps for the
 *                               gradients
 * \param[in]     imligp        clipping gradient method
 *                               - < 0 no clipping
 *                               - = 0 thank to neighbooring gradients
 *                               - = 1 thank to the mean gradient
 * \param[in]     ircflp        indicator
 *                               - 1 flux reconstruction,
 *                               - 0 otherwise
 * \param[in]     ircflb        indicator
 *                               - 1 boundary flux reconstruction,
 *                               - 0 otherwise
 * \param[in]     iphydp        indicator
 *                               - 1 hydrostatic pressure taken into account
 *                               - 0 otherwise
 * \param[in]     iwgrp         indicator
 *                               - 1 weight gradient by vicosity*porosity
 *                               - weighting determined by field options
 * \param[in]     iwarnp        verbosity
 * \param[in]     epsrgp        relative precision for the gradient
 *                               reconstruction
 * \param[in]     climgp        clipping coeffecient for the computation of
 *                               the gradient
 * \param[in]     frcxt         body force creating the hydrostatic pressure
 * \param[in]     pvar          solved variable (pressure)
 * \param[in]     bc_coeffs     boundary condition structure for the variable
 * \param[in]     i_visc        \f$ \mu_\fij \dfrac{S_\fij}{\ipf \jpf} \f$
 *                               at interior faces for the r.h.s.
 * \param[in]     b_visc        \f$ \mu_\fib \dfrac{S_\fib}{\ipf \centf} \f$
 *                               at border faces for the r.h.s.
 * \param[in]     viscel        symmetric cell tensor \f$ \tens{\mu}_\celli \f$
 * \param[in]     weighf        internal face weight between cells i j in case
 *                               of tensor diffusion
 * \param[in]     weighb        boundary face weight for cells i in case
 *                               of tensor diffusion
 * \param[in,out] i_massflux    mass flux at interior faces
 * \param[in,out] b_massflux    mass flux at boundary faces
 */
/*----------------------------------------------------------------------------*/

void
cs_face_anisotropic_diffusion_potential(const int                   f_id,
                                        const cs_mesh_t            *m,
                                        cs_mesh_quantities_t       *fvq,
                                        int                         init,
                                        int                         inc,
                                        int                         imrgra,
                                        int                         nswrgp,
                                        int                         imligp,
                                        int                         ircflp,
                                        int                         ircflb,
                                        int                         iphydp,
                                        int                         iwgrp,
                                        int                         iwarnp,
                                        double                      epsrgp,
                                        double                      climgp,
                                        cs_real_3_t       *restrict frcxt,
                                        cs_real_t         *restrict pvar,
                                        const cs_field_bc_coeffs_t *bc_coeffs,
                                        const cs_real_t             i_visc[],
                                        const cs_real_t             b_visc[],
                                        cs_real_6_t       *restrict viscel,
                                        const cs_real_2_t           weighf[],
                                        const cs_real_t             weighb[],
                                        cs_real_t         *restrict i_massflux,
                                        cs_real_t         *restrict b_massflux)
{
  cs_real_t *cofafp = bc_coeffs->af;
  cs_real_t *cofbfp = bc_coeffs->bf;

  const cs_halo_t  *halo = m->halo;

  const cs_lnum_t n_cells = m->n_cells;
  const cs_lnum_t n_cells_ext = m->n_cells_with_ghosts;
  const cs_lnum_t n_i_faces = m->n_i_faces;
  const cs_lnum_t n_b_faces = m->n_b_faces;

  const cs_lnum_2_t *restrict i_face_cells
    = (const cs_lnum_2_t *)m->i_face_cells;
  const cs_lnum_t *restrict b_face_cells
    = (const cs_lnum_t *)m->b_face_cells;
  const cs_real_3_t *restrict cell_cen
    = (const cs_real_3_t *)fvq->cell_cen;
  const cs_real_3_t *restrict i_face_normal
    = (const cs_real_3_t *)fvq->i_face_normal;
  const cs_real_3_t *restrict b_face_normal
    = (const cs_real_3_t *)fvq->b_face_normal;
  const cs_real_3_t *restrict i_face_cog
    = (const cs_real_3_t *)fvq->i_face_cog;
  const cs_real_3_t *restrict b_face_cog
    = (const cs_real_3_t *)fvq->b_face_cog;

  /* Local variables */

  cs_real_t *df_limiter = nullptr;

  char var_name[64];
  int w_stride = 6;

  cs_field_t *f = nullptr;

  cs_real_t *gweight = nullptr;

  /*==========================================================================
    1. Initialization
    ==========================================================================*/

  if (init >= 1) {
#   pragma omp parallel for if(n_i_faces > CS_THR_MIN)
    for (cs_lnum_t face_id = 0; face_id < n_i_faces; face_id++) {
      i_massflux[face_id] = 0.;
    }
#   pragma omp parallel for if(n_b_faces > CS_THR_MIN)
    for (cs_lnum_t face_id = 0; face_id < n_b_faces; face_id++) {
      b_massflux[face_id] = 0.;
    }
  }
  else if (init != 0) {
      bft_error(__FILE__, __LINE__, 0,
                _("invalid value of init"));
  }

  /* Use iterative gradient */

  cs_halo_type_t halo_type = CS_HALO_STANDARD;
  cs_gradient_type_t gradient_type = CS_GRADIENT_GREEN_ITER;

  if (imrgra < 0)
    imrgra = 0;

  cs_gradient_type_by_imrgra(imrgra,
                             &gradient_type,
                             &halo_type);

  if (f_id > -1) {
    f = cs_field_by_id(f_id);

    int df_limiter_id =
      cs_field_get_key_int(f, cs_field_key_id("diffusion_limiter_id"));
    if (df_limiter_id > -1)
      df_limiter = cs_field_by_id(df_limiter_id)->val;

    snprintf(var_name, 63, "%s", f->name);
  }
  else
    strncpy(var_name, "[face mass flux update]", 63);
  var_name[63] = '\0';

  /* Porosity fields */
  cs_field_t *fporo = cs_field_by_name_try("porosity");
  cs_field_t *ftporo = cs_field_by_name_try("tensorial_porosity");

  cs_real_t *porosi = nullptr;
  cs_real_6_t *porosf = nullptr;

  if (cs_glob_porous_model == 1 || cs_glob_porous_model == 2) {
    porosi = fporo->val;
    if (ftporo != nullptr) {
      porosf = (cs_real_6_t *)ftporo->val;
    }
  }

  /* Handle parallelism and periodicity */

  if (halo != nullptr)
    cs_halo_sync_var(halo, halo_type, pvar);

  /*==========================================================================
    2. Update mass flux without reconstruction technique
    ==========================================================================*/

  if (nswrgp <= 1) {

    /* Contribution from interior faces */

#   pragma omp parallel for if(n_i_faces > CS_THR_MIN)
    for (cs_lnum_t face_id = 0; face_id < n_i_faces; face_id++) {
      cs_lnum_t ii = i_face_cells[face_id][0];
      cs_lnum_t jj = i_face_cells[face_id][1];

      i_massflux[face_id] += i_visc[face_id]*(pvar[ii] - pvar[jj]);
    }

    /* Contribution from boundary faces */

#   pragma omp parallel for if(n_b_faces > CS_THR_MIN)
    for (cs_lnum_t face_id = 0; face_id < n_b_faces; face_id++) {
      cs_lnum_t ii = b_face_cells[face_id];
      double pfac = inc*cofafp[face_id] + cofbfp[face_id]*pvar[ii];

      b_massflux[face_id] += b_visc[face_id]*pfac;
    }

  }

  /*==========================================================================
    3. Update mass flux with reconstruction technique
    ==========================================================================*/

  if (nswrgp > 1) {

    cs_real_6_t *viscce = nullptr;
    cs_real_6_t *w2 = nullptr;

    /* Without porosity */
    if (porosi == nullptr) {
      viscce = viscel;

      /* With porosity */
    }
    else if (porosi != nullptr && porosf == nullptr) {
      BFT_MALLOC(w2, n_cells_ext, cs_real_6_t);
      for (cs_lnum_t cell_id = 0; cell_id < n_cells; cell_id++) {
        for (cs_lnum_t isou = 0; isou < 6; isou++) {
          w2[cell_id][isou] = porosi[cell_id]*viscel[cell_id][isou];
        }
      }
      viscce = w2;

      /* With tensorial porosity */
    }
    else if (porosi != nullptr && porosf != nullptr) {
      BFT_MALLOC(w2, n_cells_ext, cs_real_6_t);
      for (cs_lnum_t cell_id = 0; cell_id < n_cells; cell_id++) {
        cs_math_sym_33_product(porosf[cell_id],
                               viscel[cell_id],
                               w2[cell_id]);
      }
      viscce = w2;
    }

    /* Periodicity and parallelism treatment of symmetric tensors */

    if (halo != nullptr) {
      cs_halo_sync_var_strided(halo, CS_HALO_STANDARD, (cs_real_t *)viscce, 6);

      if (m->n_init_perio > 0)
        cs_halo_perio_sync_var_sym_tens(halo,
                                        CS_HALO_STANDARD,
                                        (cs_real_t *)viscce);
    }

    /* Allocate a work array for the gradient calculation */
    cs_real_3_t *grad;
    BFT_MALLOC(grad, n_cells_ext, cs_real_3_t);

    /* Compute gradient */
    if (iwgrp > 0) {
      gweight = (cs_real_t *)viscce;
      if (halo != nullptr) {
        cs_halo_sync_var_strided(halo, halo_type, gweight, 6);
        if (cs_glob_mesh->n_init_perio > 0)
          cs_halo_perio_sync_var_sym_tens(halo, halo_type, gweight);
      }
    }

    else if (f_id > -1) {
      /* Get the calculation option from the field */
      const cs_equation_param_t *eqp
        = cs_field_get_equation_param_const(f);
      if (f->type & CS_FIELD_VARIABLE && eqp->iwgrec == 1) {
        if (eqp->idifft > 0) {
          int key_id = cs_field_key_id("gradient_weighting_id");
          int diff_id = cs_field_get_key_int(f, key_id);
          if (diff_id > -1) {
            cs_field_t *weight_f = cs_field_by_id(diff_id);
            gweight = weight_f->val;
            w_stride = weight_f->dim;
            cs_field_synchronize(weight_f, halo_type);
          }
        }
      }
    }

    /* Compute gradient */
    cs_gradient_scalar_synced_input(var_name,
                                    gradient_type,
                                    halo_type,
                                    inc,
                                    nswrgp,
                                    iphydp,
                                    w_stride,
                                    iwarnp,
                                    (cs_gradient_limit_t)imligp,
                                    epsrgp,
                                    climgp,
                                    frcxt,
                                    bc_coeffs,
                                    pvar,
                                    gweight, /* Weighted gradient */
                                    nullptr, /* internal coupling */
                                    grad);

    /* Mass flow through interior faces */

#   pragma omp parallel for if(n_i_faces > CS_THR_MIN)
    for (cs_lnum_t face_id = 0; face_id < n_i_faces; face_id++) {
      cs_lnum_t ii = i_face_cells[face_id][0];
      cs_lnum_t jj = i_face_cells[face_id][1];

      double pi = pvar[ii];
      double pj = pvar[jj];

      /* Recompute II" and JJ"
         -------------------- */

      cs_real_t visci[3][3], viscj[3][3];
      cs_real_t diippf[3], djjppf[3];

      visci[0][0] = viscce[ii][0];
      visci[1][1] = viscce[ii][1];
      visci[2][2] = viscce[ii][2];
      visci[1][0] = viscce[ii][3];
      visci[0][1] = viscce[ii][3];
      visci[2][1] = viscce[ii][4];
      visci[1][2] = viscce[ii][4];
      visci[2][0] = viscce[ii][5];
      visci[0][2] = viscce[ii][5];

      cs_real_t bldfrp = (cs_real_t) ircflp;
      /* Local limitation of the reconstruction */
      if (df_limiter != nullptr && ircflp > 0)
        bldfrp = cs_math_fmax(cs_math_fmin(df_limiter[ii], df_limiter[jj]), 0.);

      /* IF.Ki.S / ||Ki.S||^2 */
      cs_real_t fikdvi = weighf[face_id][0];

      /* II" = IF + FI" */
      for (int i = 0; i < 3; i++) {
        diippf[i] =   i_face_cog[face_id][i]-cell_cen[ii][i]
                    - fikdvi * (  visci[0][i]*i_face_normal[face_id][0]
                                + visci[1][i]*i_face_normal[face_id][1]
                                + visci[2][i]*i_face_normal[face_id][2]);
      }

      viscj[0][0] = viscce[jj][0];
      viscj[1][1] = viscce[jj][1];
      viscj[2][2] = viscce[jj][2];
      viscj[1][0] = viscce[jj][3];
      viscj[0][1] = viscce[jj][3];
      viscj[2][1] = viscce[jj][4];
      viscj[1][2] = viscce[jj][4];
      viscj[2][0] = viscce[jj][5];
      viscj[0][2] = viscce[jj][5];

      /* FJ.Kj.S / ||Kj.S||^2 */
      double fjkdvi = weighf[face_id][1];

      /* JJ" = JF + FJ" */
      for (int i = 0; i < 3; i++) {
        djjppf[i] =   i_face_cog[face_id][i]-cell_cen[jj][i]
                    + fjkdvi*(  viscj[0][i]*i_face_normal[face_id][0]
                              + viscj[1][i]*i_face_normal[face_id][1]
                              + viscj[2][i]*i_face_normal[face_id][2]);
      }

      /* p in I" and J" */
      cs_real_t pipp = pi + bldfrp * cs_math_3_dot_product(grad[ii], diippf);
      cs_real_t pjpp = pj + bldfrp * cs_math_3_dot_product(grad[jj], djjppf);

      i_massflux[face_id] += i_visc[face_id]*(pipp - pjpp);
    }

    /* Contribution from boundary faces */

#   pragma omp parallel for if(n_b_faces > CS_THR_MIN)
    for (cs_lnum_t face_id = 0; face_id < n_b_faces; face_id++) {
      cs_lnum_t ii = b_face_cells[face_id];

      double pi = pvar[ii];

      cs_real_t bldfrp = (cs_real_t) ircflb;
      /* Local limitation of the reconstruction */
      if (df_limiter != nullptr && ircflb > 0)
        bldfrp = cs_math_fmax(df_limiter[ii], 0.);

      /* Recompute II"
         ------------- */

      cs_real_t visci[3][3];
      cs_real_t diippf[3];

      visci[0][0] = viscce[ii][0];
      visci[1][1] = viscce[ii][1];
      visci[2][2] = viscce[ii][2];
      visci[1][0] = viscce[ii][3];
      visci[0][1] = viscce[ii][3];
      visci[2][1] = viscce[ii][4];
      visci[1][2] = viscce[ii][4];
      visci[2][0] = viscce[ii][5];
      visci[0][2] = viscce[ii][5];

      /* IF.Ki.S / ||Ki.S||^2 */
      cs_real_t fikdvi = weighb[face_id];

      /* II" = IF + FI" */
      for (int i = 0; i < 3; i++) {
        diippf[i] =   b_face_cog[face_id][i] - cell_cen[ii][i]
                    - fikdvi*(  visci[0][i]*b_face_normal[face_id][0]
                              + visci[1][i]*b_face_normal[face_id][1]
                              + visci[2][i]*b_face_normal[face_id][2]);
      }

      double pipp = pi + bldfrp * cs_math_3_dot_product(grad[ii], diippf);

      double pfac = inc*cofafp[face_id] + cofbfp[face_id]*pipp;

      b_massflux[face_id] += b_visc[face_id]*pfac;
    }

    /* Free memory */
    BFT_FREE(grad);
    BFT_FREE(w2);
  }
}

/*----------------------------------------------------------------------------*/
/*!
 * \brief Update the cell mass flux divergence with the face pressure (or
 * pressure increment, or pressure double increment) gradient.
 *
 * \f[
 * \dot{m}_\ij = \dot{m}_\ij
 *             - \sum_j \Delta t \grad_\fij p \cdot \vect{S}_\ij
 * \f]
 *
 * \param[in]     f_id          field id (or -1)
 * \param[in]     m             pointer to mesh
 * \param[in]     fvq           pointer to finite volume quantities
 * \param[in]     init          indicator
 *                               - 1 initialize the mass flux to 0
 *                               - 0 otherwise
 * \param[in]     inc           indicator
 *                               - 0 when solving an increment
 *                               - 1 otherwise
 * \param[in]     imrgra        indicator
 *                               - 0 iterative gradient
 *                               - 1 least squares gradient
 * \param[in]     nswrgp        number of reconstruction sweeps for the
 *                               gradients
 * \param[in]     imligp        clipping gradient method
 *                               - < 0 no clipping
 *                               - = 0 thank to neighbooring gradients
 *                               - = 1 thank to the mean gradient
 * \param[in]     iphydp        hydrostatic pressure indicator
 * \param[in]     iwarnp        verbosity
 * \param[in]     iwgrp         indicator
 *                               - 1 weight gradient by vicosity*porosity
 *                               - weighting determined by field options
 * \param[in]     epsrgp        relative precision for the gradient
 *                               reconstruction
 * \param[in]     climgp        clipping coeffecient for the computation of
 *                               the gradient
 * \param[in]     frcxt         body force creating the hydrostatic pressure
 * \param[in]     pvar          solved variable (current time step)
 * \param[in]     bc_coeffs     boundary condition structure for the variable
 * \param[in]     i_visc        \f$ \mu_\fij \dfrac{S_\fij}{\ipf \jpf} \f$
 *                               at interior faces for the r.h.s.
 * \param[in]     b_visc        \f$ \mu_\fib \dfrac{S_\fib}{\ipf \centf} \f$
 *                               at border faces for the r.h.s.
 * \param[in]     visel         viscosity by cell
 * \param[in,out] diverg        mass flux divergence
 */
/*----------------------------------------------------------------------------*/

void
cs_diffusion_potential(const int                   f_id,
                       const cs_mesh_t            *m,
                       cs_mesh_quantities_t       *fvq,
                       int                         init,
                       int                         inc,
                       int                         imrgra,
                       int                         nswrgp,
                       int                         imligp,
                       int                         iphydp,
                       int                         iwgrp,
                       int                         iwarnp,
                       double                      epsrgp,
                       double                      climgp,
                       cs_real_3_t       *restrict frcxt,
                       cs_real_t         *restrict pvar,
                       const cs_field_bc_coeffs_t *bc_coeffs,
                       const cs_real_t             i_visc[],
                       const cs_real_t             b_visc[],
                       cs_real_t                   visel[],
                       cs_real_t         *restrict diverg)
{
  cs_real_t *cofafp = bc_coeffs->af;
  cs_real_t *cofbfp = bc_coeffs->bf;

  const cs_halo_t  *halo = m->halo;

  const cs_lnum_t n_cells = m->n_cells;
  const cs_lnum_t n_cells_ext = m->n_cells_with_ghosts;

  const cs_lnum_2_t *restrict i_face_cells
    = (const cs_lnum_2_t *)m->i_face_cells;
  const cs_lnum_t *restrict b_face_cells
    = (const cs_lnum_t *)m->b_face_cells;
  const cs_real_t *restrict i_dist = fvq->i_dist;
  const cs_real_t *restrict i_f_face_surf = fvq->i_f_face_surf;
  const cs_rreal_3_t *restrict diipf = fvq->diipf;
  const cs_rreal_3_t *restrict djjpf = fvq->djjpf;
  const cs_rreal_3_t *restrict diipb = fvq->diipb;

  /* Parallel or device dispatch */
  cs_dispatch_context ctx;
  cs_dispatch_sum_type_t i_sum_type = ctx.get_parallel_for_i_faces_sum_type(m);
  cs_dispatch_sum_type_t b_sum_type = ctx.get_parallel_for_b_faces_sum_type(m);

  /* Local variables */

  char var_name[64];
  int mass_flux_rec_type = cs_glob_velocity_pressure_param->irecmf;
  int w_stride = 1;

  cs_field_t *f = nullptr;
  cs_real_3_t *grad = nullptr;
  cs_real_t *gweight = nullptr;

  /*==========================================================================
    1. Initialization
    ==========================================================================*/

  if (init >= 1) {
    ctx.parallel_for(n_cells_ext, [=] CS_F_HOST_DEVICE (cs_lnum_t ii) {
      diverg[ii] = 0.;
    });
  }
  else if (init < 0) {
    bft_error(__FILE__, __LINE__, 0,
              _("invalid value of init"));
  }

  /* Use iterative gradient */

  cs_halo_type_t halo_type = CS_HALO_STANDARD;
  cs_gradient_type_t gradient_type = CS_GRADIENT_GREEN_ITER;

  if (imrgra < 0)
    imrgra = 0;

  cs_gradient_type_by_imrgra(imrgra,
                             &gradient_type,
                             &halo_type);
  if (f_id != -1) {
    f = cs_field_by_id(f_id);
    snprintf(var_name, 63, "%s", f->name);
  }
  else
    strncpy(var_name, "[cell mass flux divergence update]", 63);
  var_name[63] = '\0';

  /* Handle parallelism and periodicity */

  if (halo != nullptr)
    cs_halo_sync(halo, halo_type, ctx.use_gpu(), pvar);

  /*==========================================================================
    2. Update mass flux without reconstruction techniques
    ==========================================================================*/

  if (nswrgp <= 1) {

    /* Mass flow through interior faces */

    ctx.parallel_for_i_faces(m, [=] CS_F_HOST_DEVICE (cs_lnum_t face_id) {

      cs_lnum_t ii = i_face_cells[face_id][0];
      cs_lnum_t jj = i_face_cells[face_id][1];

      cs_real_t i_massflux = i_visc[face_id]*(pvar[ii] - pvar[jj]);

      if (ii < n_cells)
        cs_dispatch_sum(&diverg[ii],  i_massflux, i_sum_type);
      if (jj < n_cells)
        cs_dispatch_sum(&diverg[jj], -i_massflux, i_sum_type);

    });

    /* Mass flow through boundary faces */

    ctx.parallel_for_b_faces(m, [=] CS_F_HOST_DEVICE (cs_lnum_t face_id) {

      cs_lnum_t ii = b_face_cells[face_id];
      cs_real_t pfac = inc*cofafp[face_id] +cofbfp[face_id]*pvar[ii];

      cs_real_t b_massflux = b_visc[face_id]*pfac;
      cs_dispatch_sum(&diverg[ii], b_massflux, b_sum_type);

    });

  }

  /*==========================================================================
    3. Update mass flux with reconstruction if the mesh is non-orthogonal
    ==========================================================================*/

  if (nswrgp > 1) {

    /* Allocate a work array for the gradient calculation */
    CS_MALLOC_HD(grad, n_cells_ext, cs_real_3_t, cs_alloc_mode);

    /* Compute gradient */
    if (iwgrp > 0) {
      gweight = visel;
      if (halo != nullptr)
        cs_halo_sync(halo, halo_type, ctx.use_gpu(), gweight);
    }

    else if (f_id > -1) {
      /* Get the calculation option from the field */
      const cs_equation_param_t *eqp
        = cs_field_get_equation_param_const(f);
      if (f->type & CS_FIELD_VARIABLE && eqp->iwgrec == 1) {
        if (eqp->idiff > 0) {
          int key_id = cs_field_key_id("gradient_weighting_id");
          int diff_id = cs_field_get_key_int(f, key_id);
          if (diff_id > -1) {
            cs_field_t *weight_f = cs_field_by_id(diff_id);
            gweight = weight_f->val;
            w_stride = weight_f->dim;
            cs_field_synchronize(weight_f, halo_type);
          }
        }
      }
    }

    cs_real_t *_pvar = pvar;

    if (cs_glob_mesh_quantities_flag & CS_BAD_CELLS_REGULARISATION) {
      BFT_MALLOC(_pvar, n_cells_ext, cs_real_t);
      cs_array_real_copy(n_cells_ext, pvar, _pvar);

      cs_bad_cells_regularisation_scalar(_pvar);
    }

    cs_gradient_scalar_synced_input(var_name,
                                    gradient_type,
                                    halo_type,
                                    inc,
                                    nswrgp,
                                    iphydp,
                                    w_stride,
                                    iwarnp,
                                    (cs_gradient_limit_t)imligp,
                                    epsrgp,
                                    climgp,
                                    frcxt,
                                    bc_coeffs,
                                    _pvar,
                                    gweight, /* Weighted gradient */
                                    nullptr, /* internal coupling */
                                    grad);

    if (_pvar != pvar)
      BFT_FREE(_pvar);

    /* Handle parallelism and periodicity */

    if (halo != nullptr)
      cs_halo_sync(halo, halo_type, ctx.use_gpu(), visel);

    /* Mass flow through interior faces */

    ctx.parallel_for_i_faces(m, [=] CS_F_HOST_DEVICE (cs_lnum_t face_id) {

      cs_lnum_t ii = i_face_cells[face_id][0];
      cs_lnum_t jj = i_face_cells[face_id][1];

      cs_real_t i_massflux = i_visc[face_id]*(pvar[ii] - pvar[jj]);

      if (mass_flux_rec_type == 0) {
        /*---> Dij = IJ - (IJ.N) N = II' - JJ' */
        cs_real_t dijx = diipf[face_id][0] - djjpf[face_id][0];
        cs_real_t dijy = diipf[face_id][1] - djjpf[face_id][1];
        cs_real_t dijz = diipf[face_id][2] - djjpf[face_id][2];

        cs_real_t dpxf = 0.5*(  visel[ii]*grad[ii][0]
                              + visel[jj]*grad[jj][0]);
        cs_real_t dpyf = 0.5*(  visel[ii]*grad[ii][1]
                              + visel[jj]*grad[jj][1]);
        cs_real_t dpzf = 0.5*(  visel[ii]*grad[ii][2]
                              + visel[jj]*grad[jj][2]);

        i_massflux +=  (dpxf*dijx + dpyf*dijy + dpzf*dijz)
                      * i_f_face_surf[face_id]/i_dist[face_id];
      }
      else {
        i_massflux +=   i_visc[face_id]
                      * (  cs_math_3_dot_product(grad[ii], diipf[face_id])
                         - cs_math_3_dot_product(grad[jj], djjpf[face_id]));
      }

      if (ii < n_cells)
        cs_dispatch_sum(&diverg[ii],  i_massflux, i_sum_type);
      if (jj < n_cells)
        cs_dispatch_sum(&diverg[jj], -i_massflux, i_sum_type);

    });

    /* Mass flow through boundary faces */

    ctx.parallel_for_b_faces(m, [=] CS_F_HOST_DEVICE (cs_lnum_t face_id) {

      cs_lnum_t ii = b_face_cells[face_id];

      cs_real_t pip = pvar[ii] + cs_math_3_dot_product(grad[ii],
                                                       diipb[face_id]);
      cs_real_t pfac = inc*cofafp[face_id] +cofbfp[face_id]*pip;
      cs_real_t b_massflux = b_visc[face_id]*pfac;

      cs_dispatch_sum(&diverg[ii], b_massflux, b_sum_type);

    });

  }
  ctx.wait();

  /* Free memory */
  CS_FREE_HD(grad);
}

/*----------------------------------------------------------------------------*/
/*!
 * \brief Add the explicit part of the divergence of the mass flux due to the
 * pressure gradient (analog to cs_anisotropic_diffusion_scalar).
 *
 * More precisely, the divergence of the mass flux side
 * \f$ \sum_{\fij \in \Facei{\celli}} \dot{m}_\fij \f$ is updated as follows:
 * \f[
 * \sum_{\fij \in \Facei{\celli}} \dot{m}_\fij
 *  = \sum_{\fij \in \Facei{\celli}} \dot{m}_\fij
 *  - \sum_{\fij \in \Facei{\celli}}
 *    \left( \tens{\mu}_\fij \gradv_\fij P \cdot \vect{S}_\ij  \right)
 * \f]
 *
 * \param[in]     f_id          field id (or -1)
 * \param[in]     m             pointer to mesh
 * \param[in]     fvq           pointer to finite volume quantities
 * \param[in]     init           indicator
 *                               - 1 initialize the mass flux to 0
 *                               - 0 otherwise
 * \param[in]     inc           indicator
 *                               - 0 when solving an increment
 *                               - 1 otherwise
 * \param[in]     imrgra        indicator
 *                               - 0 iterative gradient
 *                               - 1 least squares gradient
 * \param[in]     nswrgp        number of reconstruction sweeps for the
 *                               gradients
 * \param[in]     imligp        clipping gradient method
 *                               - < 0 no clipping
 *                               - = 0 thank to neighbooring gradients
 *                               - = 1 thank to the mean gradient
 * \param[in]     ircflp        indicator
 *                               - 1 flux reconstruction,
 *                               - 0 otherwise
 * \param[in]     ircflb        indicator
 *                               - 1 boundary flux reconstruction,
 *                               - 0 otherwise
 * \param[in]     iphydp        indicator
 *                               - 1 hydrostatic pressure taken into account
 *                               - 0 otherwise
 * \param[in]     iwgrp         indicator
 *                               - 1 weight gradient by vicosity*porosity
 *                               - weighting determined by field options
 * \param[in]     iwarnp        verbosity
 * \param[in]     epsrgp        relative precision for the gradient
 *                               reconstruction
 * \param[in]     climgp        clipping coeffecient for the computation of
 *                               the gradient
 * \param[in]     frcxt         body force creating the hydrostatic pressure
 * \param[in]     pvar          solved variable (pressure)
 * \param[in]     bc_coeffs     boundary condition structure for the variable
 * \param[in]     i_visc        \f$ \mu_\fij \dfrac{S_\fij}{\ipf \jpf} \f$
 *                               at interior faces for the r.h.s.
 * \param[in]     b_visc        \f$ \mu_\fib \dfrac{S_\fib}{\ipf \centf} \f$
 *                               at border faces for the r.h.s.
 * \param[in]     viscel        symmetric cell tensor \f$ \tens{\mu}_\celli \f$
 * \param[in]     weighf        internal face weight between cells i j in case
 *                               of tensor diffusion
 * \param[in]     weighb        boundary face weight for cells i in case
 *                               of tensor diffusion
 * \param[in,out] diverg        divergence of the mass flux
 */
/*----------------------------------------------------------------------------*/

void
cs_anisotropic_diffusion_potential(const int                   f_id,
                                   const cs_mesh_t            *m,
                                   cs_mesh_quantities_t       *fvq,
                                   int                         init,
                                   int                         inc,
                                   int                         imrgra,
                                   int                         nswrgp,
                                   int                         imligp,
                                   int                         ircflp,
                                   int                         ircflb,
                                   int                         iphydp,
                                   int                         iwgrp,
                                   int                         iwarnp,
                                   double                      epsrgp,
                                   double                      climgp,
                                   cs_real_3_t       *restrict frcxt,
                                   cs_real_t         *restrict pvar,
                                   const cs_field_bc_coeffs_t *bc_coeffs,
                                   const cs_real_t             i_visc[],
                                   const cs_real_t             b_visc[],
                                   cs_real_6_t       *restrict viscel,
                                   const cs_real_2_t           weighf[],
                                   const cs_real_t             weighb[],
                                   cs_real_t         *restrict diverg)
{
  cs_real_t *cofafp = bc_coeffs->af;
  cs_real_t *cofbfp = bc_coeffs->bf;

  const cs_halo_t  *halo = m->halo;

  const cs_lnum_t n_cells = m->n_cells;
  const cs_lnum_t n_cells_ext = m->n_cells_with_ghosts;
  const int n_i_groups = m->i_face_numbering->n_groups;
  const int n_i_threads = m->i_face_numbering->n_threads;
  const int n_b_threads = m->b_face_numbering->n_threads;
  const cs_lnum_t *restrict i_group_index = m->i_face_numbering->group_index;
  const cs_lnum_t *restrict b_group_index = m->b_face_numbering->group_index;

  const cs_lnum_2_t *restrict i_face_cells
    = (const cs_lnum_2_t *)m->i_face_cells;
  const cs_lnum_t *restrict b_face_cells
    = (const cs_lnum_t *)m->b_face_cells;
  const cs_real_3_t *restrict cell_cen
    = (const cs_real_3_t *)fvq->cell_cen;
  const cs_real_3_t *restrict i_face_normal
    = (const cs_real_3_t *)fvq->i_face_normal;
  const cs_real_3_t *restrict b_face_normal
    = (const cs_real_3_t *)fvq->b_face_normal;
  const cs_real_3_t *restrict i_face_cog
    = (const cs_real_3_t *)fvq->i_face_cog;
  const cs_real_3_t *restrict b_face_cog
    = (const cs_real_3_t *)fvq->b_face_cog;

  /* Local variables */

  cs_real_t *df_limiter = nullptr;

  char var_name[64];
  int w_stride = 6;

  cs_real_6_t *viscce = nullptr;
  cs_real_6_t *w2 = nullptr;
  cs_real_3_t *grad = nullptr;
  cs_field_t *f = nullptr;

  cs_real_t *gweight = nullptr;

  /*==========================================================================
    1. Initialization
    ==========================================================================*/

  if (init >= 1) {
#   pragma omp parallel for
    for (cs_lnum_t ii = 0; ii < n_cells_ext; ii++) {
      diverg[ii] = 0.;
    }
  }
  else if (init == 0 && n_cells_ext > n_cells) {
#   pragma omp parallel for if(n_cells_ext - n_cells > CS_THR_MIN)
    for (cs_lnum_t ii = n_cells+0; ii < n_cells_ext; ii++) {
      diverg[ii] = 0.;
    }
  }
  else if (init != 0) {
    bft_error(__FILE__, __LINE__, 0,
              _("invalid value of init"));
  }

  /* Use iterative gradient */

  cs_halo_type_t halo_type = CS_HALO_STANDARD;
  cs_gradient_type_t gradient_type = CS_GRADIENT_GREEN_ITER;

  if (imrgra < 0)
    imrgra = 0;

  cs_gradient_type_by_imrgra(imrgra,
                             &gradient_type,
                             &halo_type);

  if (f_id != -1) {
    f = cs_field_by_id(f_id);

    int df_limiter_id
      = cs_field_get_key_int(f, cs_field_key_id("diffusion_limiter_id"));
    if (df_limiter_id > -1)
      df_limiter = cs_field_by_id(df_limiter_id)->val;


    snprintf(var_name, 63, "%s", f->name);
  }
  else
    strncpy(var_name, "[cell mass flux divergence update]", 63);
  var_name[63] = '\0';

  /* Porosity fields */
  cs_field_t *fporo = cs_field_by_name_try("porosity");
  cs_field_t *ftporo = cs_field_by_name_try("tensorial_porosity");

  cs_real_t *porosi = nullptr;
  cs_real_6_t *porosf = nullptr;

  if (cs_glob_porous_model == 1 || cs_glob_porous_model == 2) {
    porosi = fporo->val;
    if (ftporo != nullptr) {
      porosf = (cs_real_6_t *)ftporo->val;
    }
  }

  /* Handle parallelism and periodicity */

  if (halo != nullptr)
    cs_halo_sync_var(halo, halo_type, pvar);

  /*==========================================================================
    2. Update mass flux without reconstruction technics
    ==========================================================================*/

  if (nswrgp <= 1) {

    /* Mass flow through interior faces */

    for (int g_id = 0; g_id < n_i_groups; g_id++) {
#     pragma omp parallel for
      for (int t_id = 0; t_id < n_i_threads; t_id++) {
        for (cs_lnum_t face_id = i_group_index[(t_id*n_i_groups + g_id)*2];
             face_id < i_group_index[(t_id*n_i_groups + g_id)*2 + 1];
             face_id++) {

          cs_lnum_t ii = i_face_cells[face_id][0];
          cs_lnum_t jj = i_face_cells[face_id][1];

          double flux = i_visc[face_id]*(pvar[ii] - pvar[jj]);
          diverg[ii] += flux;
          diverg[jj] -= flux;

        }
      }
    }

    /* Mass flow though boundary faces */

#   pragma omp parallel for if(m->n_b_faces > CS_THR_MIN)
    for (int t_id = 0; t_id < n_b_threads; t_id++) {
      for (cs_lnum_t face_id = b_group_index[t_id*2];
           face_id < b_group_index[t_id*2 + 1];
           face_id++) {

        cs_lnum_t ii = b_face_cells[face_id];
        double pfac = inc*cofafp[face_id] + cofbfp[face_id]*pvar[ii];

        double flux = b_visc[face_id]*pfac;
        diverg[ii] += flux;

      }
    }

  }

  /*==========================================================================
    3. Update mass flux with reconstruction techniques
    ==========================================================================*/

  if (nswrgp > 1) {

    viscce = nullptr;
    w2 = nullptr;

    /* Without porosity */
    if (porosi == nullptr) {
      viscce = viscel;

      /* With porosity */
    }
    else if (porosi != nullptr && porosf == nullptr) {
      BFT_MALLOC(w2, n_cells_ext, cs_real_6_t);
      for (cs_lnum_t cell_id = 0; cell_id < n_cells; cell_id++) {
        for (int isou = 0; isou < 6; isou++) {
          w2[cell_id][isou] = porosi[cell_id]*viscel[cell_id][isou];
        }
      }
      viscce = w2;

      /* With tensorial porosity */
    }
    else if (porosi != nullptr && porosf != nullptr) {
      BFT_MALLOC(w2, n_cells_ext, cs_real_6_t);
      for (cs_lnum_t cell_id = 0; cell_id < n_cells; cell_id++) {
        cs_math_sym_33_product(porosf[cell_id],
                               viscel[cell_id],
                               w2[cell_id]);
      }
      viscce = w2;
    }

    /* ---> Periodicity and parallelism treatment of symmetric tensors */

    if (halo != nullptr) {
      cs_halo_sync_var_strided(halo, CS_HALO_STANDARD, (cs_real_t *)viscce, 6);

      if (m->n_init_perio > 0)
        cs_halo_perio_sync_var_sym_tens(halo,
                                        CS_HALO_STANDARD,
                                        (cs_real_t *)viscce);
    }

    /* Allocate a work array for the gradient calculation */
    BFT_MALLOC(grad, n_cells_ext, cs_real_3_t);

    /* Compute gradient */
    if (iwgrp > 0) {
      gweight = (cs_real_t *)viscce;
      if (halo != nullptr) {
        cs_halo_sync_var_strided(halo, halo_type, gweight, 6);
        if (cs_glob_mesh->n_init_perio > 0)
          cs_halo_perio_sync_var_sym_tens(halo, halo_type, gweight);
      }
    }

    else if (f_id > -1) {
      /* Get the calculation option from the field */
      const cs_equation_param_t *eqp
        = cs_field_get_equation_param_const(f);
      if (f->type & CS_FIELD_VARIABLE && eqp->iwgrec == 1) {
        if (eqp->idifft > 0) {
          int key_id = cs_field_key_id("gradient_weighting_id");
          int diff_id = cs_field_get_key_int(f, key_id);
          if (diff_id > -1) {
            cs_field_t *weight_f = cs_field_by_id(diff_id);
            gweight = weight_f->val;
            w_stride = weight_f->dim;
            cs_field_synchronize(weight_f, halo_type);
          }
        }
      }
    }

    /* Compute gradient */
    cs_gradient_scalar_synced_input(var_name,
                                    gradient_type,
                                    halo_type,
                                    inc,
                                    nswrgp,
                                    iphydp,
                                    w_stride,
                                    iwarnp,
                                    (cs_gradient_limit_t)imligp,
                                    epsrgp,
                                    climgp,
                                    frcxt,
                                    bc_coeffs,
                                    pvar,
                                    gweight, /* Weighted gradient */
                                    nullptr, /* internal coupling */
                                    grad);

    /* Mass flow through interior faces */

    for (int g_id = 0; g_id < n_i_groups; g_id++) {
#     pragma omp parallel for
      for (int t_id = 0; t_id < n_i_threads; t_id++) {
        for (cs_lnum_t face_id = i_group_index[(t_id*n_i_groups + g_id)*2];
             face_id < i_group_index[(t_id*n_i_groups + g_id)*2 + 1];
             face_id++) {

          cs_lnum_t ii = i_face_cells[face_id][0];
          cs_lnum_t jj = i_face_cells[face_id][1];

          double pi = pvar[ii];
          double pj = pvar[jj];

          cs_real_t bldfrp = (cs_real_t) ircflp;
          /* Local limitation of the reconstruction */
          if (df_limiter != nullptr && ircflp > 0)
            bldfrp = cs_math_fmax(cs_math_fmin(df_limiter[ii], df_limiter[jj]),
                                  0.);

          /* Recompute II" and JJ"
             ----------------------*/

          cs_real_t visci[3][3], viscj[3][3];

          visci[0][0] = viscce[ii][0];
          visci[1][1] = viscce[ii][1];
          visci[2][2] = viscce[ii][2];
          visci[1][0] = viscce[ii][3];
          visci[0][1] = viscce[ii][3];
          visci[2][1] = viscce[ii][4];
          visci[1][2] = viscce[ii][4];
          visci[2][0] = viscce[ii][5];
          visci[0][2] = viscce[ii][5];

          /* IF.Ki.S / ||Ki.S||^2 */
          cs_real_t fikdvi = weighf[face_id][0];

          /* II" = IF + FI" */

          double diippf[3], djjppf[3];

          for (int i = 0; i < 3; i++) {
            diippf[i] = i_face_cog[face_id][i]-cell_cen[ii][i]
                      - fikdvi*( visci[0][i]*i_face_normal[face_id][0]
                               + visci[1][i]*i_face_normal[face_id][1]
                               + visci[2][i]*i_face_normal[face_id][2] );
          }

          viscj[0][0] = viscce[jj][0];
          viscj[1][1] = viscce[jj][1];
          viscj[2][2] = viscce[jj][2];
          viscj[1][0] = viscce[jj][3];
          viscj[0][1] = viscce[jj][3];
          viscj[2][1] = viscce[jj][4];
          viscj[1][2] = viscce[jj][4];
          viscj[2][0] = viscce[jj][5];
          viscj[0][2] = viscce[jj][5];

          /* FJ.Kj.S / ||Kj.S||^2 */
          double fjkdvi = weighf[face_id][1];

          /* JJ" = JF + FJ" */
          for (int i = 0; i < 3; i++) {
            djjppf[i] = i_face_cog[face_id][i]-cell_cen[jj][i]
                      + fjkdvi*( viscj[0][i]*i_face_normal[face_id][0]
                               + viscj[1][i]*i_face_normal[face_id][1]
                               + viscj[2][i]*i_face_normal[face_id][2] );
          }

          /* p in I" and J" */
          double pipp = pi + bldfrp*( grad[ii][0]*diippf[0]
                                    + grad[ii][1]*diippf[1]
                                    + grad[ii][2]*diippf[2]);
          double pjpp = pj + bldfrp*( grad[jj][0]*djjppf[0]
                                    + grad[jj][1]*djjppf[1]
                                    + grad[jj][2]*djjppf[2]);

          double flux = i_visc[face_id]*(pipp - pjpp);

          diverg[ii] += flux;
          diverg[jj] -= flux;

        }
      }
    }

    /* Mass flow though boundary faces */

#   pragma omp parallel for if(m->n_b_faces > CS_THR_MIN)
    for (int t_id = 0; t_id < n_b_threads; t_id++) {
      for (cs_lnum_t face_id = b_group_index[t_id*2];
           face_id < b_group_index[t_id*2 + 1];
           face_id++) {

        cs_lnum_t ii = b_face_cells[face_id];

        double pi = pvar[ii];

        cs_real_t bldfrp = (cs_real_t) ircflb;
        /* Local limitation of the reconstruction */
        if (df_limiter != nullptr && ircflb > 0)
          bldfrp = cs_math_fmax(df_limiter[ii], 0.);

        /* Recompute II"
           --------------*/

        cs_real_t visci[3][3];

        visci[0][0] = viscce[ii][0];
        visci[1][1] = viscce[ii][1];
        visci[2][2] = viscce[ii][2];
        visci[1][0] = viscce[ii][3];
        visci[0][1] = viscce[ii][3];
        visci[2][1] = viscce[ii][4];
        visci[1][2] = viscce[ii][4];
        visci[2][0] = viscce[ii][5];
        visci[0][2] = viscce[ii][5];

        /* IF.Ki.S / ||Ki.S||^2 */
        double fikdvi = weighb[face_id];

        double diippf[3];

        /* II" = IF + FI" */
        for (int i = 0; i < 3; i++) {
          diippf[i] = b_face_cog[face_id][i] - cell_cen[ii][i]
                      - fikdvi*(  visci[0][i]*b_face_normal[face_id][0]
                                + visci[1][i]*b_face_normal[face_id][1]
                                + visci[2][i]*b_face_normal[face_id][2]);
        }

        double pipp = pi + bldfrp*(  grad[ii][0]*diippf[0]
                                   + grad[ii][1]*diippf[1]
                                   + grad[ii][2]*diippf[2]);

        double pfac = inc*cofafp[face_id] + cofbfp[face_id]*pipp;

        double flux = b_visc[face_id]*pfac;
        diverg[ii] += flux;

      }
    }

    /* Free memory */
    BFT_FREE(grad);
    BFT_FREE(w2);

  }

}

/*----------------------------------------------------------------------------*/

END_C_DECLS

#ifdef __cplusplus

/*----------------------------------------------------------------------------
 * Compute the local cell Courant number as the maximum of all cell face based
 * Courant number at each cell.
 *
 * parameters:
 *   f_id        <-- pointer to field
 *   ctx         <-- reference to dispatch context
 *   courant     --> cell Courant number
 */
/*----------------------------------------------------------------------------*/

void
cs_cell_courant_number(const cs_field_t    *f,
                       cs_dispatch_context &ctx,
                       cs_real_t           *courant)
{
  const cs_mesh_t  *m = cs_glob_mesh;
  const cs_mesh_quantities_t *fvq = cs_glob_mesh_quantities;

  const cs_lnum_t n_cells = m->n_cells;

  cs_mesh_adjacencies_update_cell_i_faces();

  const cs_mesh_adjacencies_t *ma = cs_glob_mesh_adjacencies;
  const cs_lnum_t *c2c_idx = ma->cell_cells_idx;
  const cs_lnum_t *cell_i_faces = ma->cell_i_faces;
  const cs_lnum_t *cell_b_faces_idx = ma->cell_b_faces_idx;
  const cs_lnum_t *cell_b_faces = ma->cell_b_faces;

  const cs_real_t *restrict vol = fvq->cell_vol;

  const int kimasf = cs_field_key_id("inner_mass_flux_id");
  const int kbmasf = cs_field_key_id("boundary_mass_flux_id");
  const cs_real_t *restrict i_massflux
    = cs_field_by_id( cs_field_get_key_int(f, kimasf) )->val;
  const cs_real_t *restrict b_massflux
    = cs_field_by_id( cs_field_get_key_int(f, kbmasf) )->val;

  const cs_real_t *restrict dt = CS_F_(dt)->val;

  /* ---> Contribution from interior and boundary faces */

  ctx.parallel_for(n_cells, [=] CS_F_HOST_DEVICE (cs_lnum_t c_id) {

    /* Initialization */
    courant[c_id] = 0.;

    /* Loop on interior faces */
    const cs_lnum_t s_id_i = c2c_idx[c_id];
    const cs_lnum_t e_id_i = c2c_idx[c_id + 1];

    for (cs_lnum_t cidx = s_id_i; cidx < e_id_i; cidx++) {
      const cs_lnum_t face_id = cell_i_faces[cidx];
      cs_real_t cnt = cs_math_fabs(i_massflux[face_id]*dt[c_id]/vol[c_id]);
      courant[c_id] = cs_math_fmax(courant[c_id], cnt); //FIXME may contain rho
    }

    /* Loop on boundary faces */
    const cs_lnum_t s_id_b = cell_b_faces_idx[c_id];
    const cs_lnum_t e_id_b = cell_b_faces_idx[c_id + 1];

    for (cs_lnum_t cidx = s_id_b; cidx < e_id_b; cidx++) {
      const cs_lnum_t face_id = cell_b_faces[cidx];
      cs_real_t cnt = cs_math_fabs(b_massflux[face_id]*dt[c_id]*vol[c_id]);
      courant[c_id] = cs_math_fmax(courant[c_id], cnt);
    }
  });

  ctx.wait();
}

/*----------------------------------------------------------------------------*/
/*!
 * \brief Compute the upwind gradient used in the slope tests.
 *
 * This function assumes the input gradient and pvar values have already
 * been synchronized.
 *
 * \param[in]     f_id         field id
 * \param[in]     ctx          Reference to dispatch context
 * \param[in]     inc          Not an increment flag
 * \param[in]     halo_type    halo type
 * \param[in]     grad         standard gradient
 * \param[out]    grdpa        upwind gradient
 * \param[in]     pvar         values
 * \param[in]     bc_coeffs    boundary condition structure for the variable
 * \param[in]     i_massflux   mass flux at interior faces
 */
/*----------------------------------------------------------------------------*/

void
cs_slope_test_gradient(int                         f_id,
                       cs_dispatch_context        &ctx,
                       int                         inc,
                       cs_halo_type_t              halo_type,
                       const cs_real_3_t          *grad,
                       cs_real_3_t                *grdpa,
                       const cs_real_t            *pvar,
                       const cs_field_bc_coeffs_t *bc_coeffs,
                       const cs_real_t            *i_massflux)
{
  CS_UNUSED(f_id);

  bool use_gpu = ctx.use_gpu();
  const cs_mesh_t  *m = cs_glob_mesh;

  std::chrono::high_resolution_clock::time_point t_start;
  if (cs_glob_timer_kernels_flag > 0)
    t_start = std::chrono::high_resolution_clock::now();

#if defined(HAVE_ACCEL)

  if (use_gpu) {
    cs_device_context &d_ctx = static_cast<cs_device_context&>(ctx);

    _slope_test_gradient_d
      (d_ctx,
       inc,
       grad,
       grdpa,
       pvar,
       bc_coeffs,
       i_massflux);
  }

#endif

  if (use_gpu == false) {
    cs_host_context &h_ctx = static_cast<cs_host_context&>(ctx);

    _slope_test_gradient_h
      (h_ctx,
       inc,
       grad,
       grdpa,
       pvar,
       bc_coeffs,
       i_massflux);
  }

  ctx.wait();

  /* Synchronization for parallelism or periodicity */

  if (m->halo != nullptr)
    _sync_gradient_halo(m,
                        use_gpu,
                        halo_type,
                        grdpa);

  if (cs_glob_timer_kernels_flag > 0) {
    std::chrono::high_resolution_clock::time_point
      t_stop = std::chrono::high_resolution_clock::now();

    std::chrono::microseconds elapsed;
    printf("%d: %s", cs_glob_rank_id, __func__);

    elapsed = std::chrono::duration_cast
                <std::chrono::microseconds>(t_stop - t_start);
    printf(", total = %ld\n", elapsed.count());
  }
}

/*----------------------------------------------------------------------------*/
/*!
 * \brief Compute the upwind gradient used in the pure SOLU schemes
 *        (observed in the litterature).
 *
 * \param[in]     f_id         field index
 * \param[in]     ctx          Reference to dispatch context
 * \param[in]     inc          Not an increment flag
 * \param[in]     halo_type    halo type
 * \param[in]     bc_coeffs    boundary condition structure for the variable
 * \param[in]     i_massflux   mass flux at interior faces
 * \param[in]     b_massflux   mass flux at boundary faces
 * \param[in]     pvar         values
 * \param[out]    grdpa        upwind gradient
 */
/*----------------------------------------------------------------------------*/

void
cs_upwind_gradient(const int                     f_id,
                   cs_dispatch_context          &ctx,
                   const int                     inc,
                   const cs_halo_type_t          halo_type,
                   const cs_field_bc_coeffs_t   *bc_coeffs,
                   const cs_real_t               i_massflux[],
                   const cs_real_t               b_massflux[],
                   const cs_real_t     *restrict pvar,
                   cs_real_3_t         *restrict grdpa)
{
  CS_UNUSED(f_id);

  cs_real_t *coefap = bc_coeffs->a;
  cs_real_t *coefbp = bc_coeffs->b;

  const cs_mesh_t  *m = cs_glob_mesh;
  const cs_halo_t  *halo = m->halo;
  cs_mesh_quantities_t  *fvq = cs_glob_mesh_quantities;

  const cs_lnum_t n_cells = m->n_cells;

  const cs_lnum_2_t *restrict i_face_cells = m->i_face_cells;
  const cs_lnum_t *restrict b_face_cells = m->b_face_cells;
  const cs_real_t *restrict cell_vol = fvq->cell_vol;
  const cs_real_t *restrict i_face_surf = fvq->i_face_surf;
  const cs_real_t *restrict b_face_surf = fvq->b_face_surf;
  const cs_nreal_3_t *restrict i_face_u_normal = fvq->i_face_u_normal;
  const cs_nreal_3_t *restrict b_face_u_normal = fvq->b_face_u_normal;

  /* Parallel or device dispatch */
  cs_dispatch_sum_type_t i_sum_type = ctx.get_parallel_for_i_faces_sum_type(m);
  cs_dispatch_sum_type_t b_sum_type = ctx.get_parallel_for_b_faces_sum_type(m);

  ctx.parallel_for_i_faces(m, [=] CS_F_HOST_DEVICE (cs_lnum_t  face_id) {

    cs_lnum_t ii = i_face_cells[face_id][0];
    cs_lnum_t jj = i_face_cells[face_id][1];

    cs_real_t pif = pvar[ii];
    cs_real_t pjf = pvar[jj];

    cs_real_t pfac = (i_massflux[face_id] > 0.) ? pif : pjf;
    pfac *= i_face_surf[face_id];

    cs_real_t vfac_i[3], vfac_j[3];
    for (cs_lnum_t k = 0; k < 3; k++) {
      vfac_i[k] = pfac*i_face_u_normal[face_id][k];
      vfac_j[k] = - vfac_i[k];
    }

    cs_dispatch_sum<3>(grdpa[ii], vfac_i, i_sum_type);
    cs_dispatch_sum<3>(grdpa[jj], vfac_j, i_sum_type);

  });

  ctx.parallel_for_b_faces(m, [=] CS_F_HOST_DEVICE (cs_lnum_t  face_id) {

    cs_lnum_t ii = b_face_cells[face_id];

    cs_real_t pfac = (b_massflux[face_id] < 0) ?
                      inc*coefap[face_id] + coefbp[face_id] * pvar[ii] :
                      pvar[ii];

    cs_real_t vfac[3];
    for (cs_lnum_t k = 0; k < 3; k++)
      vfac[k] = pfac * b_face_surf[face_id] * b_face_u_normal[face_id][k];

    cs_dispatch_sum<3>(grdpa[ii], vfac, b_sum_type);
  });

  ctx.parallel_for(n_cells, [=] CS_F_HOST_DEVICE (cs_lnum_t cell_id) {

    cs_real_t unsvol = 1./cell_vol[cell_id];

    grdpa[cell_id][0] *= unsvol;
    grdpa[cell_id][1] *= unsvol;
    grdpa[cell_id][2] *= unsvol;

  });

  ctx.wait();

  /* Synchronization for parallelism or periodicity */

  if (halo != nullptr) {
    cs_halo_sync_var_strided(halo, halo_type, (cs_real_t *)grdpa, 3);
    if (cs_glob_mesh->n_init_perio > 0)
      cs_halo_perio_sync_var_vect(halo, halo_type, (cs_real_t *)grdpa, 3);
  }
}

#endif /* cplusplus */<|MERGE_RESOLUTION|>--- conflicted
+++ resolved
@@ -2112,7 +2112,6 @@
 
   }
 
-<<<<<<< HEAD
   // ctx.wait();
   /* Handle parallelism and periodicity */
   if (m->halo != NULL){
@@ -2120,17 +2119,6 @@
     //                                     use_gpu,
     //                                     halo_type,
     //                                     grdpa);
-=======
-  ctx.wait();
-  
-  if(perf){
-    t_stop = std::chrono::high_resolution_clock::now();
-    printf("%d: %s<%d>", cs_glob_rank_id, __func__, stride);
-
-    elapsed = std::chrono::duration_cast
-                <std::chrono::microseconds>(t_stop - t_start);
-    printf(", time_step = %d - total_slope_after__slope_test_gradient_%d = %ld\n", cs_glob_time_step->nt_cur, stride, elapsed.count());
->>>>>>> cf3b746b
   }
 
   // if(accuracy){
@@ -2162,20 +2150,9 @@
   //     #endif
   // }
   
-<<<<<<< HEAD
   BFT_FREE(grad_switch);
   BFT_FREE(grdpa_switch);
   
-=======
-  /* Handle parallelism and periodicity */
-  if (m->halo != NULL){
-    // _sync_strided_gradient_halo<stride>(m,
-    //                                     use_gpu,
-    //                                     halo_type,
-    //                                     grdpa);
-  }
-
->>>>>>> cf3b746b
   if (cs_glob_timer_kernels_flag > 0) {
       t_stop = std::chrono::high_resolution_clock::now();
 
