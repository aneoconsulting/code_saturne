--- conflicted
+++ resolved
@@ -3899,15 +3899,9 @@
 
       cs_mg_sles_t  *mg_sles = &(mgd->sles_hierarchy[level*2 + 1]);
 
-<<<<<<< HEAD
 #if defined(HAVE_CUDA) && defined(CS_ENABLE_NVTX)
     sprintf(nvtx_name, "Ascent smoothe %d", level);
     nvtxRangePushA(nvtx_name);
-=======
-#if defined(HAVE_CUDA) && defined(PROFILE_MG_CUDA)
-      sprintf(nvtx_name, "Ascent smoothe %d", level);
-      nvtxRangePushA(nvtx_name);
->>>>>>> ceb66e47
 #endif
 
       c_cvg = mg_sles->solve_func(mg_sles->context,
