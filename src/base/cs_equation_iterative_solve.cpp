--- conflicted
+++ resolved
@@ -292,10 +292,6 @@
   cs_mesh_quantities_t *mq = cs_glob_mesh_quantities;
   const cs_halo_t *halo = cs_glob_mesh->halo;
 
-<<<<<<< HEAD
-=======
-
->>>>>>> d580645c
   CS_PROFILE_MARK_LINE();
 
   int iconvp = eqp->iconv;
@@ -385,7 +381,6 @@
   /* Storing face values for kinetic energy balance and initialize them */
   if (CS_F_(vel) != nullptr && CS_F_(vel)->id == f_id) {
     CS_PROFILE_MARK_LINE();
-<<<<<<< HEAD
 
     f_i_vf = cs_field_by_name_try("inner_face_velocity");
     if (f_i_vf != nullptr) {
@@ -394,15 +389,8 @@
         for (cs_lnum_t i = 0; i < stride; i++) {
           i_pvar[face_id][i] = 0.;
         }
-=======
-    i_vf = cs_field_by_name_try("inner_face_velocity");
-    if (i_vf != nullptr) {
-      ctx.parallel_for(3*n_i_faces, [=] CS_F_HOST_DEVICE (cs_lnum_t face_id) {
-        i_vf->val[face_id] = 0.;
->>>>>>> d580645c
       });
     }
-<<<<<<< HEAD
 
     CS_PROFILE_MARK_LINE();
     f_b_vf = cs_field_by_name_try("boundary_face_velocity");
@@ -412,13 +400,6 @@
         for (cs_lnum_t i = 0; i < stride; i++) {
           b_pvar[face_id][i] = 0.;
         }
-=======
-    CS_PROFILE_MARK_LINE();
-    b_vf = cs_field_by_name_try("boundary_face_velocity");
-    if (b_vf != nullptr) {
-      ctx.parallel_for(3*n_b_faces, [=] CS_F_HOST_DEVICE (cs_lnum_t face_id) {
-        b_vf->val[face_id] = 0.;
->>>>>>> d580645c
       });
     }
     ctx.wait();
@@ -524,14 +505,9 @@
 
     cs_boundary_conditions_update_bc_coeff_face_values<stride>
       (ctx, f, bc_coeffs, inc, eqp, pvara,
-<<<<<<< HEAD
        val_ip, val_f, val_f_d, val_f_d_lim);
     CS_PROFILE_MARK_LINE();
 
-=======
-       val_ip, val_f, val_f_lim, val_f_d, val_f_d_lim);
-    CS_PROFILE_MARK_LINE();
->>>>>>> d580645c
     if (stride == 3)
       cs_balance_vector(idtvar,
                         f_id,
@@ -618,14 +594,9 @@
   CS_PROFILE_MARK_LINE();
   cs_boundary_conditions_update_bc_coeff_face_values<stride>
     (ctx, f, bc_coeffs, inc, eqp, pvar,
-<<<<<<< HEAD
      val_ip, val_f, val_f_d, val_f_d_lim);
   CS_PROFILE_MARK_LINE();
 
-=======
-     val_ip, val_f, val_f_lim, val_f_d, val_f_d_lim);
-  CS_PROFILE_MARK_LINE();
->>>>>>> d580645c
   /*  Incrementation and rebuild of right hand side */
 
   /*  We enter with an explicit SMB based on PVARA.
@@ -794,15 +765,10 @@
       w2[c_id][i] = (pvar[c_id][i] - p_mean[i]);
     }
   });
-<<<<<<< HEAD
 
   CS_PROFILE_MARK_LINE();
   cs_matrix_vector_multiply(ctx,
                             a,
-=======
-  CS_PROFILE_MARK_LINE();
-  cs_matrix_vector_multiply(a,
->>>>>>> d580645c
                             (cs_real_t *)w2,
                             (cs_real_t *)w1);
 
@@ -931,14 +897,9 @@
       /* update with dpvar */
       cs_boundary_conditions_update_bc_coeff_face_values<stride>
         (ctx, nullptr, bc_coeffs, inc, eqp, dpvar,
-<<<<<<< HEAD
          val_ip, val_f, val_f_d, val_f_d_lim);
       CS_PROFILE_MARK_LINE();
 
-=======
-         val_ip, val_f, val_f_lim, val_f_d, val_f_d_lim);
-      CS_PROFILE_MARK_LINE();
->>>>>>> d580645c
       if (stride == 3)
         cs_balance_vector(idtvar,
                           lvar,
@@ -1144,14 +1105,9 @@
     /* Update face value for gradient and convection-diffusion */
     cs_boundary_conditions_update_bc_coeff_face_values<stride>
       (ctx, f, bc_coeffs, inc, eqp, pvar,
-<<<<<<< HEAD
        val_ip, val_f, val_f_d, val_f_d_lim);
     CS_PROFILE_MARK_LINE();
 
-=======
-       val_ip, val_f, val_f_lim, val_f_d, val_f_d_lim);
-    CS_PROFILE_MARK_LINE();
->>>>>>> d580645c
     if (stride == 3)
       cs_balance_vector(idtvar,
                         f_id,
@@ -1355,7 +1311,6 @@
     ctx.wait();
   }
 
-<<<<<<< HEAD
   /*==========================================================================
    * Free solver setup
    *==========================================================================*/
@@ -1363,8 +1318,6 @@
   cs_sles_free(sc);
   cs_matrix_release(&a);
 
-=======
->>>>>>> d580645c
   ctx.wait();
   CS_PROFILE_MARK_LINE();
   /* Free memory */
